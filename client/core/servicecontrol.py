--- conflicted
+++ resolved
@@ -75,13 +75,8 @@
     """
 
     def __init__(self):
-<<<<<<< HEAD
         t = SupervisorTransport(None, None, "unix:///var/run/supervisor/supervisor.sock")
-        self.server = xmlrpclib.ServerProxy("http://127.0.0.1", transport=t)
-=======
-        t = SupervisorTransport(None, None, "unix:///var/run/supervisor.sock")
         self.server = xmlrpc.client.ServerProxy("http://127.0.0.1", transport=t)
->>>>>>> 14e9b0d6
 
     def stopProcess(self, name):
         """Stops a process by name."""
@@ -151,17 +146,10 @@
                 self.cmd = "service"
 
         if self.cmd == "systemctl":
-<<<<<<< HEAD
-            r = envoy.run("systemctl %s %s" % (command, name))
+            r = delegator.run("systemctl %s %s" % (command, name))
         else:
-            r = envoy.run("service %s %s" % (name, command))
-        result = r.status_code == 0
-=======
-            r = delegator.run("sudo systemctl %s %s" % (command, name))
-        else:
-            r = delegator.run("sudo service %s %s" % (name, command))
+            r = delegator.run("service %s %s" % (name, command))
         result = r.return_code == 0
->>>>>>> 14e9b0d6
         return result
 
     def stopProcess(self, name):
