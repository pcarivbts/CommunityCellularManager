--- conflicted
+++ resolved
@@ -97,11 +97,7 @@
     @delta.DeltaCapable(section_ctx['subscribers'], True)
     def process_subscribers(self, data_dict):
         subscriber.process_update(data_dict)
-<<<<<<< HEAD
-        subscriber.status.process_update(data_dict)
-=======
         subscriber.status(update=data_dict)
->>>>>>> a58145e8
 
     def process_denomination(self, data_dict):
         for data in data_dict:
