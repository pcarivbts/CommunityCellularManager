"""Table definitions for the django-tables2 library.

Copyright (c) 2016-present, Facebook, Inc.
All rights reserved.

This source code is licensed under the BSD-style license found in the
LICENSE file in the root directory of this source tree. An additional grant
of patent rights can be found in the PATENTS file in the same directory.
"""

import datetime
import json

from django.contrib.humanize.templatetags import humanize
from django.core import urlresolvers
from django.utils import html as html_utils
from django.utils import safestring
from django.utils.timesince import timesince
import django_tables2 as tables

from ccm.common.currency import humanize_credits, CURRENCIES
from endagaweb import models


def render_user_profile(record):
    """Show the linked UserProfile's email."""
    if not record.network:
        return None
    user_profiles = models.UserProfile.objects.filter(network=record.network)
    network_names = [user_profile.network.name + ',' for user_profile in
                     user_profiles]
    limit_names = 2
    if len(network_names) > limit_names:
        network_names = network_names[:limit_names] + ['...']
    return ''.join(network_names)[:-1]


def render_uptime(record):
    """Show the humanized tower uptime."""
    if record.status != 'active' or not record.uptime:
        return safestring.mark_safe('<i>unknown</i>')
    boot = (datetime.datetime.now() -
            datetime.timedelta(seconds=record.uptime))
    return timesince(boot)


def render_last_active(value):
    """Show the tower's last active time."""
    if not value:
        element = '<i>n/a</i>'
        return safestring.mark_safe(element)
    return humanize.naturaltime(value)


def render_status(value):
    """Show the tower status as a label."""
    label_class_mapping = {
        'No Data': 'label-default',
        'Inactive': 'label-danger',
        'Active': 'label-success',
    }
    span_class = 'label'
    if value in label_class_mapping.keys():
        span_class += ' %s' % label_class_mapping[value]
    element = "<span class='%s'>%s</span>" % (span_class, value)
    return safestring.mark_safe(element)


def render_name_and_imsi_link(record):
    """Show the subscriber name and IMSI together as a link."""
    if not record.imsi:
        # sometimes empty IMSIs get uploaded to the cloud
        return "<empty IMSI>"
    kwargs = {
        'imsi': record.imsi
    }
    link = urlresolvers.reverse('subscriber-info', kwargs=kwargs)
    if record.name:
        value = "%s (%s)" % (record.name, record.imsi)
    else:
        value = record.imsi
    element = "<a href='%s'>%s</a>" % (link, html_utils.escape(value))
    return safestring.mark_safe(element)


def render_name_and_imsi(record):
    """Show the subscriber name and IMSI together without link."""
    if not record.imsi:
        # sometimes empty IMSIs get uploaded to the cloud
        return "<empty IMSI>"
    kwargs = {
        'imsi': record.imsi
    }
    if record.name:
        value = "%s / %s" % (record.name, record.imsi)
    else:
        value = record.imsi
    return safestring.mark_safe(value)


def render_balance(record):
    """Show the subscriber's balance in a humanized currency."""
    return humanize_credits(record.balance,
                            CURRENCIES[record.network.subscriber_currency])


# Changing Checkbox to Column Name
class CheckBoxColumnWithName(tables.CheckBoxColumn):
    @property
    def header(self):
        return self.verbose_name


class MinimalSubscriberTable(tables.Table):
    """Showing just a few sub attributes."""

    class Meta:
        model = models.Subscriber
        fields = ('name_and_imsi_link', 'numbers', 'balance')
        attrs = {'class': 'table'}

    name_and_imsi_link = tables.Column(
        empty_values=(), verbose_name='Name / IMSI', order_by=('name', 'imsi'))
    numbers = tables.Column(orderable=False, verbose_name='Number(s)')
    balance = tables.Column(verbose_name='Balance')

    def render_name_and_imsi_link(self, record):
        return render_name_and_imsi_link(record)

    def render_balance(self, record):
        return render_balance(record)


class SubscriberTable(tables.Table):
    """A django-tables2 Table definition for the subscriber list."""

    class Meta:
        model = models.Subscriber
        fields = ('name_and_imsi_link', 'numbers', 'balance', 'status',
                  'last_active')
        attrs = {'class': 'table'}

    name_and_imsi_link = tables.Column(
        empty_values=(), verbose_name='Name / IMSI', order_by=('name', 'imsi'))
    status = tables.Column(empty_values=(), order_by=('last_camped'))
    numbers = tables.Column(orderable=False, verbose_name='Number(s)')
    balance = tables.Column(verbose_name='Balance')
    last_active = tables.Column(verbose_name='Last Active')

    def render_name_and_imsi_link(self, record):
        return render_name_and_imsi_link(record)

    def render_balance(self, record):
        return render_balance(record)

    def render_last_active(self, value):
        return render_last_active(value)

    def render_status(self, record):
        label_class_mapping = {
            'unknown': 'label-default',
            'not camped': 'label-default',
            'camped': 'label-success',
        }
        status = 'camped' if record.is_camped else 'not camped'
        if record.network.get_lowest_tower_version() < "00000.00003.00021":
            status = 'unknown'

        span_class = 'label %s' % label_class_mapping[status]
        element = "<span class='%s'>%s</span>" % (span_class, status)
        return safestring.mark_safe(element)


class SubscriberActivityTable(tables.Table):
    """A django-tables2 Table definition for subscriber activity."""

    class Meta:
        model = models.UsageEvent
        fields = ('date', 'reason', 'change', 'newamt')
        attrs = {'class': 'table'}
        orderable = False

    date = tables.Column(verbose_name='Date')
    reason = tables.Column(verbose_name='Activity')
    change = tables.Column(verbose_name='Cost')
    newamt = tables.Column(verbose_name='Balance')

    def render_change(self, record):
        """Fixes cost col when balance < 0.

        We have an issue where sub balances can go negative due to problems
        with the billing system.  Negative balances cause events that cost X
        *appear* to cost X - the subscriber's balance.
        """
        if record.oldamt < 0 and record.kind != 'add_money':
            return humanize_credits(0,
                                    CURRENCIES[
                                        record.network.subscriber_currency])
        else:
            return humanize_credits(record.change,
                                    CURRENCIES[
                                        record.network.subscriber_currency])

    def render_newamt(self, record):
        return humanize_credits(record.newamt,
                                CURRENCIES[record.network.subscriber_currency])


class TowerTable(tables.Table):
    """A django-tables2 Table definition for the table list."""

    class Meta:
        model = models.BTS
        fields = ('name_and_uuid_link', 'status', 'last_active', 'uptime')
        attrs = {'class': 'table'}

    name_and_uuid_link = tables.Column(
        empty_values=(), verbose_name='Name / ID',
        order_by=('nickname', 'uuid'))
    status = tables.Column(empty_values=())
    last_active = tables.Column(empty_values=(), verbose_name='Last Sync')
    uptime = tables.Column(empty_values=(), verbose_name='Uptime')

    def render_name_and_uuid_link(self, record):
        kwargs = {
            'uuid': record.uuid
        }
        link = urlresolvers.reverse('tower-info', kwargs=kwargs)
        abbreviated_uuid = record.uuid[0:5]
        if record.nickname:
            value = "%s (%s..)" % (record.nickname, abbreviated_uuid)
        else:
            value = '%s..' % abbreviated_uuid
        element = "<a href='%s'>%s</a>" % (link, html_utils.escape(value))
        return safestring.mark_safe(element)

    def render_status(self, value):
        return render_status(value)

    def render_last_active(self, value):
        return render_last_active(value)

    def render_uptime(self, record):
        return render_uptime(record)


class StaffTowerTable(tables.Table):
    """The staff-only version of the table of towers."""

    class Meta:
        model = models.BTS
        fields = ('name_and_uuid', 'user_profile', 'inbound_url',
                  'endaga_version', 'status', 'camped_subs', 'last_active',
                  'uptime')
        attrs = {'class': 'table'}

    name_and_uuid = tables.Column(
        empty_values=(), verbose_name='Name / ID',
        order_by=('nickname', 'uuid'))
    user_profile = tables.Column(empty_values=(), orderable=False)
    inbound_url = tables.Column(empty_values=(), verbose_name='Inbound URL')
    endaga_version = tables.Column(
        empty_values=(), order_by='package_versions',
        verbose_name='Endaga Version')
    status = tables.Column(empty_values=())
    camped_subs = tables.Column(empty_values=(), verbose_name='Camped Subs')
    last_active = tables.Column(empty_values=(), verbose_name='Last Sync')
    uptime = tables.Column(empty_values=(), verbose_name='Uptime')

    def render_name_and_uuid(self, record):
        kwargs = {
            'tower': record.id
        }
        link = urlresolvers.reverse('tower-monitoring', kwargs=kwargs)
        abbreviated_uuid = record.uuid[0:5]
        if record.nickname:
            value = "%s (%s..)" % (record.nickname, abbreviated_uuid)
        else:
            value = '%s..' % abbreviated_uuid
        element = "<a href='%s'>%s</a>" % (link, html_utils.escape(value))
        return safestring.mark_safe(element)

    def render_user_profile(self, record):
        return render_user_profile(record)

    def render_inbound_url(self, record):
        return record.inbound_url

    def render_endaga_version(self, record):
        package_versions = json.loads(record.package_versions)
        return package_versions['endaga_version']

    def render_status(self, value):
        return render_status(value)

    def render_camped_subs(self, record):
        """Count number of subs currently camped on this tower."""
        subs = models.Subscriber.objects.filter(
            network=record.network, bts__uuid=record.uuid)
        return len([s for s in subs if s.is_camped])

    def render_last_active(self, value):
        return render_last_active(value)

    def render_uptime(self, record):
        return render_uptime(record)


class NumberTable(tables.Table):
    """Viewing Numbers and their status."""

    class Meta:
        model = models.Number
        fields = ('created', 'number', 'subscriber_imsi', 'user_profile',
                  'state', 'country_id', 'actions')
        attrs = {'class': 'table'}

    subscriber_imsi = tables.Column(empty_values=(), verbose_name='IMSI',
                                    orderable=False)
    user_profile = tables.Column(empty_values=(), verbose_name='UserProfile',
                                 orderable=False)
    actions = tables.Column(empty_values=(), orderable=False)

    def render_subscriber_imsi(self, record):
        if not record.subscriber:
            return None
        return record.subscriber.imsi

    def render_user_profile(self, record):
        return render_user_profile(record)

    def render_actions(self, record):
        """Only show the release button in certain cases."""
        if record.subscriber:
            return None
        if record.state == 'inuse':
            return None
        template = ("<a href='#' class='release-number-link'"
                    " id='%s'>release</a>")
        element = template % record.number
        return safestring.mark_safe(element)


<<<<<<< HEAD
def render_username(record, **kwargs):
    """Shows the username as a link.
    kwargs:
    sender: name for the sender to change on click behaviour"""

    if kwargs.get('sender') == 'blocking':
        element = "<a href='javascript:void(0)' id='user_" + str(
            record.id) + "'" \
                         " onclick='block(\"%s\",\"%s\");' " \
                         "data-target='#block-user-modal' data-toggle='modal'>%s</a>" \
                         % (record.id, record.is_active, html_utils.escape(
            record.username))

    elif kwargs.get('sender') == 'delete':
        element = "<a href='javascript:void(0)' id='user_" + str(
            record.id) + "'" \
                         " onclick='remove(\"%s\");' " \
                         "data-target='#delete-user-modal' " \
                         "data-toggle='modal'>%s</a>" \
                         % (record.id, html_utils.escape(record.username))

    return safestring.mark_safe(element)


class UserTable(tables.Table):
    """A django-tables2 Table definition for User."""

    class Meta:
        model = models.User
        fields = ('username', 'last_login')
        attrs = {'class': 'table'}
        orderable = False

    username = tables.Column(verbose_name='Username')
    last_login = tables.DateTimeColumn(verbose_name='Last Login', short=True)

    def render_username(self, record):
        return render_username(record, sender='delete')


class BlockedUserTable(tables.Table):
    """A django-tables2 Table definition for Blocked User."""

    class Meta:
        model = models.User
        fields = ('username', 'is_active')
        attrs = {'class': 'table'}
        orderable = False

    username = tables.Column(verbose_name='Username', orderable=True)
    is_active = tables.BooleanColumn(yesno=u'Active, Blocked',
                                     verbose_name='Status', orderable=True)

    def render_username(self, record):
        return render_username(record, sender='blocking')


def render_imsi(record):
    element = "<input type = 'checkbox' class ='imsi_id' name='imsi[]' " \
              "value='{0}'  id ='imsi_id_{0}' " \
              "onchange = 'imsiSelected(this)' / > ".format(record.imsi)
    return safestring.mark_safe(element)


class SubscriberManagementTable(tables.Table):
    """A django-tables2 Table definition for managing the subscriber role."""

    class Meta:
        model = models.Subscriber
        fields = ('imsi', 'name_and_imsi', 'last_active', 'numbers', 'role')
        attrs = {'class': 'table'}

    imsi = CheckBoxColumnWithName(verbose_name='', empty_values=(), )
    name_and_imsi = tables.Column(
        empty_values=(), verbose_name='Name / IMSI', order_by=('name',
                                                               'imsi'))
    role = tables.Column(empty_values=(), order_by='role')
    numbers = tables.Column(orderable=False, verbose_name='Number(s)')
    last_active = tables.Column(verbose_name='Last Active')

    def render_name_and_imsi(self, record):
        return render_name_and_imsi(record)

    def render_last_active(self, value):
        return render_last_active(value)

    def render_imsi(self, record):
        return render_imsi(record)
=======
class DenominationListTable(tables.Table):
    """A django-tables2 Table definition for the table list."""

    class Meta:
        model = models.NetworkDenomination
        fields = ('start_amount', 'end_amount', 'validity_days')
        attrs = {'class': 'table table-hover'}

    start_amount = tables.Column(empty_values=(), verbose_name='Start Amount')
    end_amount = tables.Column(empty_values=(), verbose_name='End Amount')
    validity_days = tables.Column(empty_values=(), verbose_name='Validity(Days)')

    def render_start_amount(self, record):
        return humanize_credits(record.start_amount,
                                CURRENCIES[record.network.subscriber_currency])

    def render_end_amount(self, record):
        return humanize_credits(record.end_amount,
                                CURRENCIES[record.network.subscriber_currency])


class DenominationTable(tables.Table):
    """A django-tables2 Table definition for the table list."""

    class Meta:
        model = models.NetworkDenomination
        fields = ('start_amount', 'end_amount', 'validity_days')
        attrs = {'class': 'table table-hover'}

    start_amount = tables.Column(empty_values=(), verbose_name='Start Amount')
    end_amount = tables.Column(empty_values=(), verbose_name='End Amount')
    validity_days = tables.Column(empty_values=(), verbose_name='Validity(Days)')
    action = tables.Column(empty_values=(), verbose_name='Action', orderable=False)

    def render_start_amount(self, record):
        return humanize_credits(record.start_amount,
                                CURRENCIES[record.network.subscriber_currency])

    def render_end_amount(self, record):
        return humanize_credits(record.end_amount,
                                CURRENCIES[record.network.subscriber_currency])

    def render_action(self, record):
        """Shows the edit and delete button."""
        element = "<a href='javascript:void(0)' id='denom_%s' onclick='doAction(\"edit\", \"%s\");' " \
                   "class='btn btn-xs btn-info'>Edit</a> &nbsp; " % (record.id, record.id)
        element += "<a href='javascript:void(0)' onclick='doAction(\"delete\",\"%s\");' class='btn btn-xs btn-danger'" \
                   "data-target='#delete-denom-modal' data-toggle='modal'>Delete</a>" % (record.id)
        return safestring.mark_safe(element)
>>>>>>> 66834e36
<|MERGE_RESOLUTION|>--- conflicted
+++ resolved
@@ -27,13 +27,11 @@
     if not record.network:
         return None
     user_profiles = models.UserProfile.objects.filter(network=record.network)
-    network_names = [user_profile.network.name + ',' for user_profile in
-                     user_profiles]
+    network_names = [ user_profile.network.name+',' for user_profile in user_profiles ]
     limit_names = 2
     if len(network_names) > limit_names:
-        network_names = network_names[:limit_names] + ['...']
+        network_names = network_names[:limit_names]+['...']
     return ''.join(network_names)[:-1]
-
 
 def render_uptime(record):
     """Show the humanized tower uptime."""
@@ -137,7 +135,7 @@
     class Meta:
         model = models.Subscriber
         fields = ('name_and_imsi_link', 'numbers', 'balance', 'status',
-                  'last_active')
+            'last_active')
         attrs = {'class': 'table'}
 
     name_and_imsi_link = tables.Column(
@@ -194,16 +192,14 @@
         """
         if record.oldamt < 0 and record.kind != 'add_money':
             return humanize_credits(0,
-                                    CURRENCIES[
-                                        record.network.subscriber_currency])
+                    CURRENCIES[record.network.subscriber_currency])
         else:
             return humanize_credits(record.change,
-                                    CURRENCIES[
-                                        record.network.subscriber_currency])
+                    CURRENCIES[record.network.subscriber_currency])
 
     def render_newamt(self, record):
         return humanize_credits(record.newamt,
-                                CURRENCIES[record.network.subscriber_currency])
+                CURRENCIES[record.network.subscriber_currency])
 
 
 class TowerTable(tables.Table):
@@ -242,6 +238,7 @@
 
     def render_uptime(self, record):
         return render_uptime(record)
+
 
 
 class StaffTowerTable(tables.Table):
@@ -341,7 +338,57 @@
         return safestring.mark_safe(element)
 
 
-<<<<<<< HEAD
+class DenominationListTable(tables.Table):
+    """A django-tables2 Table definition for the table list."""
+
+    class Meta:
+        model = models.NetworkDenomination
+        fields = ('start_amount', 'end_amount', 'validity_days')
+        attrs = {'class': 'table table-hover'}
+
+    start_amount = tables.Column(empty_values=(), verbose_name='Start Amount')
+    end_amount = tables.Column(empty_values=(), verbose_name='End Amount')
+    validity_days = tables.Column(empty_values=(), verbose_name='Validity(Days)')
+
+    def render_start_amount(self, record):
+        return humanize_credits(record.start_amount,
+                                CURRENCIES[record.network.subscriber_currency])
+
+    def render_end_amount(self, record):
+        return humanize_credits(record.end_amount,
+                                CURRENCIES[record.network.subscriber_currency])
+
+
+class DenominationTable(tables.Table):
+    """A django-tables2 Table definition for the table list."""
+
+    class Meta:
+        model = models.NetworkDenomination
+        fields = ('start_amount', 'end_amount', 'validity_days')
+        attrs = {'class': 'table table-hover'}
+
+    start_amount = tables.Column(empty_values=(), verbose_name='Start Amount')
+    end_amount = tables.Column(empty_values=(), verbose_name='End Amount')
+    validity_days = tables.Column(empty_values=(), verbose_name='Validity(Days)')
+    action = tables.Column(empty_values=(), verbose_name='Action', orderable=False)
+
+    def render_start_amount(self, record):
+        return humanize_credits(record.start_amount,
+                                CURRENCIES[record.network.subscriber_currency])
+
+    def render_end_amount(self, record):
+        return humanize_credits(record.end_amount,
+                                CURRENCIES[record.network.subscriber_currency])
+
+    def render_action(self, record):
+        """Shows the edit and delete button."""
+        element = "<a href='javascript:void(0)' id='denom_%s' onclick='doAction(\"edit\", \"%s\");' " \
+                   "class='btn btn-xs btn-info'>Edit</a> &nbsp; " % (record.id, record.id)
+        element += "<a href='javascript:void(0)' onclick='doAction(\"delete\",\"%s\");' class='btn btn-xs btn-danger'" \
+                   "data-target='#delete-denom-modal' data-toggle='modal'>Delete</a>" % (record.id)
+        return safestring.mark_safe(element)
+
+
 def render_username(record, **kwargs):
     """Shows the username as a link.
     kwargs:
@@ -430,54 +477,4 @@
 
     def render_imsi(self, record):
         return render_imsi(record)
-=======
-class DenominationListTable(tables.Table):
-    """A django-tables2 Table definition for the table list."""
-
-    class Meta:
-        model = models.NetworkDenomination
-        fields = ('start_amount', 'end_amount', 'validity_days')
-        attrs = {'class': 'table table-hover'}
-
-    start_amount = tables.Column(empty_values=(), verbose_name='Start Amount')
-    end_amount = tables.Column(empty_values=(), verbose_name='End Amount')
-    validity_days = tables.Column(empty_values=(), verbose_name='Validity(Days)')
-
-    def render_start_amount(self, record):
-        return humanize_credits(record.start_amount,
-                                CURRENCIES[record.network.subscriber_currency])
-
-    def render_end_amount(self, record):
-        return humanize_credits(record.end_amount,
-                                CURRENCIES[record.network.subscriber_currency])
-
-
-class DenominationTable(tables.Table):
-    """A django-tables2 Table definition for the table list."""
-
-    class Meta:
-        model = models.NetworkDenomination
-        fields = ('start_amount', 'end_amount', 'validity_days')
-        attrs = {'class': 'table table-hover'}
-
-    start_amount = tables.Column(empty_values=(), verbose_name='Start Amount')
-    end_amount = tables.Column(empty_values=(), verbose_name='End Amount')
-    validity_days = tables.Column(empty_values=(), verbose_name='Validity(Days)')
-    action = tables.Column(empty_values=(), verbose_name='Action', orderable=False)
-
-    def render_start_amount(self, record):
-        return humanize_credits(record.start_amount,
-                                CURRENCIES[record.network.subscriber_currency])
-
-    def render_end_amount(self, record):
-        return humanize_credits(record.end_amount,
-                                CURRENCIES[record.network.subscriber_currency])
-
-    def render_action(self, record):
-        """Shows the edit and delete button."""
-        element = "<a href='javascript:void(0)' id='denom_%s' onclick='doAction(\"edit\", \"%s\");' " \
-                   "class='btn btn-xs btn-info'>Edit</a> &nbsp; " % (record.id, record.id)
-        element += "<a href='javascript:void(0)' onclick='doAction(\"delete\",\"%s\");' class='btn btn-xs btn-danger'" \
-                   "data-target='#delete-denom-modal' data-toggle='modal'>Delete</a>" % (record.id)
-        return safestring.mark_safe(element)
->>>>>>> 66834e36
+
