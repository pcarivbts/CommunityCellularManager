"""Network views.

Copyright (c) 2016-present, Facebook, Inc.
All rights reserved.

This source code is licensed under the BSD-style license found in the
LICENSE file in the root directory of this source tree. An additional grant
of patent rights can be found in the PATENTS file in the same directory.
"""

import datetime
import time
import json

from django import http
from django import template
from django.contrib import messages
from django.core import urlresolvers
from django.db import transaction, IntegrityError
from django.shortcuts import redirect, render
import django_tables2 as tables
from django.template.loader import get_template
from guardian.shortcuts import get_objects_for_user
from django.conf import settings

from ccm.common.currency import parse_credits, humanize_credits, \
    CURRENCIES, DEFAULT_CURRENCY
from endagaweb import models
from endagaweb.forms import dashboard_forms
from endagaweb.views.dashboard import ProtectedView
from endagaweb.views import django_tables
from endagaweb.forms import dashboard_forms as dform
from django.core import exceptions
from endagaweb import tasks
from endagaweb.util import api

NUMBER_COUNTRIES = {
    'US': 'United States (+1)',
    'CA': 'Canada (+1)',
    'SE': 'Sweden (+46)',
    'ID': 'Indonesia (+62)',
    'PH': 'Philippines (+63)',
}


class NetworkInfo(ProtectedView):
    """View info on a single network."""
    permission_required = 'view_network'

    def get(self, request):
        """Handles GET requests."""
        user_profile = models.UserProfile.objects.get(user=request.user)
        network = user_profile.network

        # Determine the current version and latest client releases.  We need to
        # use the printable_version function and for that we need a BTS
        # instance (which will just reside in memory and not be saved).
        bts = models.BTS()
        current_version = bts.printable_version(
            network.get_lowest_tower_version())

        latest_stable_version = None
        tmp_objs = models.ClientRelease.objects.filter(channel='stable').order_by('-date')
        if (tmp_objs):
            latest_stable_version = tmp_objs[0].version

        latest_beta_version = None
        tmp_objs = models.ClientRelease.objects.filter(channel='beta').order_by('-date')
        if (tmp_objs):
            latest_beta_version = tmp_objs[0].version

        # Count the associated numbers, towers and subscribers.
        towers_on_network = models.BTS.objects.filter(network=network).count()
        subscribers_on_network = models.Subscriber.objects.filter(
            network=network).count()
        numbers_on_network = models.Number.objects.filter(
            network=network).count()
        # Count the 30-, 7- and 1-day active subs.
        thirty_days = datetime.datetime.utcnow() - datetime.timedelta(days=30)
        seven_days = datetime.datetime.utcnow() - datetime.timedelta(days=7)
        one_day = datetime.datetime.utcnow() - datetime.timedelta(days=1)
        thirty_day_actives = models.Subscriber.objects.filter(
            last_active__gt=thirty_days, network=network).count()
        seven_day_actives = models.Subscriber.objects.filter(
            last_active__gt=seven_days, network=network).count()
        one_day_actives = models.Subscriber.objects.filter(
            last_active__gt=one_day, network=network).count()
        # Count the camped subscribers.  Unfortunately the Django ORM cannot
        # filter on properties.
        all_subs = models.Subscriber.objects.filter(network=network)
        camped_right_now = len([s for s in all_subs if s.is_camped])
        # Set the context with various stats.
        context = {
            'networks': get_objects_for_user(request.user, 'view_network', klass=models.Network),
            'currency': CURRENCIES[user_profile.network.subscriber_currency],
            'user_profile': user_profile,
            'network': network,
            'number_country': NUMBER_COUNTRIES[network.number_country],
            'current_version': current_version,
            'latest_stable_version': latest_stable_version,
            'latest_beta_version': latest_beta_version,
            'towers_on_network': towers_on_network,
            'subscribers_on_network': subscribers_on_network,
            'numbers_on_network': numbers_on_network,
            'thirty_day_actives': thirty_day_actives,
            'seven_day_actives': seven_day_actives,
            'one_day_actives': one_day_actives,
            'camped_right_now': camped_right_now,
        }
        # Render template.
        info_template = template.loader.get_template(
            'dashboard/network_detail/info.html')
        html = info_template.render(context, request)
        return http.HttpResponse(html)


class NetworkInactiveSubscribers(ProtectedView):
    """Edit settings for expiring inactive subs."""
    permission_required = 'edit_network'

    def get(self, request):
        """Handles GET requests."""
        user_profile = models.UserProfile.objects.get(user=request.user)
        network = user_profile.network
        # Find subscribers that, with the current settings, will soon be
        # deactivated.  Also divide that group up into "protected" and
        # "unprotected" subs.
        inactive_subs = network.get_outbound_inactive_subscribers(
            network.sub_vacuum_inactive_days)
        protected_subs = []
        unprotected_subs = []
        for sub in inactive_subs:
            if sub.prevent_automatic_deactivation:
                protected_subs.append(sub)
            else:
                unprotected_subs.append(sub)
        # Setup tables showing both groups of subs.
        protected_subs_table = django_tables.MinimalSubscriberTable(
            protected_subs)
        unprotected_subs_table = django_tables.MinimalSubscriberTable(
            unprotected_subs)
        tables.RequestConfig(request, paginate={'per_page': 25}).configure(
            protected_subs_table)
        tables.RequestConfig(request, paginate={'per_page': 25}).configure(
            unprotected_subs_table)
        # Set the context with various stats.
        context = {
            'networks': get_objects_for_user(request.user, 'view_network', klass=models.Network),
            'user_profile': user_profile,
            'network': network,
            'sub_vacuum_form': dashboard_forms.SubVacuumForm({
                'sub_vacuum_enabled': network.sub_vacuum_enabled,
                'inactive_days': network.sub_vacuum_inactive_days,
                'grace_days': network.sub_vacuum_grace_days,
            }),
            'protected_subs': protected_subs,
            'unprotected_subs': unprotected_subs,
            'protected_subs_table': protected_subs_table,
            'unprotected_subs_table': unprotected_subs_table,
        }
        # Render template.
        vacuum_template = template.loader.get_template(
            'dashboard/network_detail/inactive-subscribers.html')
        html = vacuum_template.render(context, request)
        return http.HttpResponse(html)

    def post(self, request):
        """Handles post requests."""
        user_profile = models.UserProfile.objects.get(user=request.user)
        network = user_profile.network
        with transaction.atomic():
            if 'sub_vacuum_enabled' in request.POST:
                enabled = 'True' == request.POST['sub_vacuum_enabled']
                network.sub_vacuum_enabled = enabled
                network.save()
            if 'inactive_days' in request.POST:
                try:
                    inactive_days = int(request.POST['inactive_days'])
                    grace_days = int(request.POST['grace_days'])
                    if inactive_days > 10000:
                        inactive_days = 10000
                    if grace_days > 1000:
                        grace_days = 1000
                    network.sub_vacuum_inactive_days = inactive_days
                    network.sub_vacuum_grace_days = grace_days
                    network.save()
                    messages.success(
                        request, 'Subscriber auto-deletion settings saved.',
                        extra_tags='alert alert-success')
                except ValueError:
                    text = 'The "inactive days" parameter must be an integer.'
                    messages.error(request, text,
                                   extra_tags="alert alert-danger")
        return redirect(urlresolvers.reverse('network-inactive-subscribers'))


class NetworkPrices(ProtectedView):
    """View pricing for a single network."""
    permission_required = ['view_network', 'edit_network']

    def get(self, request):
        """Handles GET requests."""
        user_profile = models.UserProfile.objects.get(user=request.user)
        network = user_profile.network
        # We will show a very different UI for networks that have old towers --
        # only one off-network send tier will be displayed and other text will
        # change.
        network_version = network.get_lowest_tower_version()
        # Start building context for the template.
        tiers = models.BillingTier.objects.filter(network=network)
        billing_tiers = []
        for tier in tiers:
            # Setup sensible labels for the traffic_enabled checkbox.
            if tier.directionality == 'off_network_send':
                label = ('Allow subscribers to make calls and send SMS to'
                         ' numbers not in this network.')
                note = ('The costs when a subscriber sends an SMS or makes a'
                        ' call to one of the countries below.')
            elif tier.directionality == 'off_network_receive':
                label = ('Allow subscribers to receive calls and SMS from'
                         ' numbers not in this network.')
                note = ('The costs when a subscriber receives an SMS or a call'
                        ' from a number outside of your network.')
            elif tier.directionality == 'on_network_send':
                label = ('Allow subscribers to make calls and send SMS to'
                         ' numbers that are in this network.')
                note = ('The costs when a subscriber on your network makes a'
                        ' call or sends an SMS to a number also on your'
                        ' network.')
            elif tier.directionality == 'on_network_receive':
                label = ('Allow subscribers to receive calls and SMS from'
                         ' numbers that are in this network.')
                note = ('The costs when a subscriber on your network receives'
                        ' a call or SMS from a subscriber who is also on your'
                        ' network.')
            # Get a list of countries for each off_network_send tier.
            destinations = models.Destination.objects.filter(
                destination_group=tier.destination_group)
            countries = [d.country_name for d in destinations]
            countries.sort()
            countries = ', '.join(countries)
            tier_data = {
                'name': tier.name,
                'directionality': tier.directionality,
                'id': tier.id,
                'cost_to_subscriber_per_min': tier.cost_to_subscriber_per_min,
                'cost_to_subscriber_per_sms': tier.cost_to_subscriber_per_sms,
                'cost_to_operator_per_min': tier.cost_to_operator_per_min,
                'cost_to_operator_per_sms': tier.cost_to_operator_per_sms,
                'countries_in_tier': countries,
                'traffic_enabled_label': label,
                'note': note,
            }
            billing_tiers.append(tier_data)
        # Sort the tiers so they show up in a sensible order on the dashboard.
        # Note that if the version is None, we dont' show the Off-Network
        # Sending Tiers B, C and D.
        if network_version == None:
            billing_tiers_sorted = 4 * [None]
        else:
            billing_tiers_sorted = 7 * [None]
        for tier in billing_tiers:
            if tier['name'] == 'On-Network Receiving Tier':
                billing_tiers_sorted[0] = tier
            elif tier['name'] == 'On-Network Sending Tier':
                billing_tiers_sorted[1] = tier
            elif tier['name'] == 'Off-Network Receiving Tier':
                billing_tiers_sorted[2] = tier
            elif tier['name'] == 'Off-Network Sending, Tier A':
                billing_tiers_sorted[3] = tier
            if network_version == None:
                continue
            if tier['name'] == 'Off-Network Sending, Tier B':
                billing_tiers_sorted[4] = tier
            elif tier['name'] == 'Off-Network Sending, Tier C':
                billing_tiers_sorted[5] = tier
            elif tier['name'] == 'Off-Network Sending, Tier D':
                billing_tiers_sorted[6] = tier
        # Build up some dynamic example data for use in the help text.
        country_name = 'Iceland'
        destination = models.Destination.objects.get(country_name=country_name)
        billing_tier = models.BillingTier.objects.get(
            destination_group=destination.destination_group, network=network)
        # Create the context for the template.
        context = {
            'networks': get_objects_for_user(request.user, 'view_network', klass=models.Network),
            'currency': CURRENCIES[user_profile.network.subscriber_currency],
            'user_profile': user_profile,
            'network': network,
            'billing_tiers': billing_tiers_sorted,
            'example': {
                'country_name': country_name,
                'billing_tier_name': billing_tier.name,
                'cost_to_subscriber_per_min': (
                    billing_tier.cost_to_subscriber_per_min),
                'cost_to_operator_per_min': (
                    billing_tier.cost_to_operator_per_min),
            },
            'network_version': network_version,
        }
        # Render template.
        prices_template = template.loader.get_template(
            'dashboard/network_detail/prices.html')
        html = prices_template.render(context, request)
        return http.HttpResponse(html)

    def post(self, request):
        """Handles POSTs -- changes to the billing tiers."""
        user_profile = models.UserProfile.objects.get(user=request.user)
        network = user_profile.network
        if 'tier_id' not in request.POST:
            return http.HttpResponseBadRequest()
        # Make sure the Tier exists and the correct UserProfile is associated
        # with it.
        try:
            billing_tier = models.BillingTier.objects.get(
                id=request.POST['tier_id'], network=network)
        except models.BillingTier.DoesNotExist:
            return http.HttpResponseBadRequest()
        # Redirect to GET, appending the billing-tier-section-{id} anchor so
        # the page hops directly to the billing tier that was just edited.
        billing_redirect = redirect('%s#billing-tier-section-%s' % (
            urlresolvers.reverse('network-prices'), billing_tier.id))
        error_text = 'Error: cost is negative or too large'
        try:
            currency = CURRENCIES[user_profile.network.subscriber_currency]
            cost_to_subscriber_per_min = self.parse_subscriber_cost(
                request.POST['cost_to_subscriber_per_min'], currency)
            cost_to_subscriber_per_sms = self.parse_subscriber_cost(
                request.POST['cost_to_subscriber_per_sms'], currency)
        except ValueError:
            messages.error(request, error_text)
            return billing_redirect
        billing_tier.cost_to_subscriber_per_min = \
            cost_to_subscriber_per_min.amount_raw
        billing_tier.cost_to_subscriber_per_sms = \
            cost_to_subscriber_per_sms.amount_raw
        if request.POST.get('traffic_enabled'):
            billing_tier.traffic_enabled = True
        else:
            billing_tier.traffic_enabled = False
        billing_tier.save()
        return billing_redirect

    def parse_subscriber_cost(self, string, currency=DEFAULT_CURRENCY):
        """Parses input cost strings for the network prices page and performs
        value checks. Outputs a Money instance. The cost must be non-negative
        and the integer reperesentation must fit in a 32 bit signed integer.

        Arguments:
            string: numerical string with support for thousands commas and
            decimal places
            currency: the desired output currency. Default currency
            controlled by common/currency extension
        Returns:
            A Money instance
        Raises:
            ValueError: if the string doesn't parse or is out of bounds.
        """
        money = parse_credits(string, currency)
        if money.amount_raw < 0:
            raise ValueError("Cost must be non-negative")
        # This is the max value that is allowed by the DB
        if money.amount_raw > 2147483647:
            raise ValueError("Value is too large")
        return money


class NetworkEdit(ProtectedView):
    """Edit basic network info (but not prices)."""
    permission_required = 'edit_network'

    def get(self, request):
        """Handles GET requests."""
        user_profile = models.UserProfile.objects.get(user=request.user)
        network = user_profile.network
        # Set the context with various stats.
        context = {
            'networks': get_objects_for_user(request.user, 'view_network', klass=models.Network),
            'user_profile': user_profile,
            'network': network,
            'network_settings_form': dashboard_forms.NetworkSettingsForm({
                'network_name': network.name,
                'subscriber_currency': network.subscriber_currency,
                'number_country': network.number_country,
                'autoupgrade_enabled': network.autoupgrade_enabled,
                'autoupgrade_channel': network.autoupgrade_channel,
                'autoupgrade_in_window': network.autoupgrade_in_window,
                'autoupgrade_window_start': network.autoupgrade_window_start,
            }),
        }
        # Render template.
        edit_template = template.loader.get_template(
            'dashboard/network_detail/edit.html')
        html = edit_template.render(context, request)
        return http.HttpResponse(html)

    def post(self, request):
        """Handles post requests."""
        user_profile = models.UserProfile.objects.get(user=request.user)
        network = user_profile.network
        with transaction.atomic():
            if 'network_name' in request.POST:
                network.name = str(request.POST['network_name'])
                network.save()
            if 'subscriber_currency' in request.POST:
                network.subscriber_currency = str(
                    request.POST['subscriber_currency'])
                network.save()
            if 'number_country' in request.POST:
                if request.POST['number_country'] not in NUMBER_COUNTRIES:
                    return http.HttpResponseBadRequest()
                network.number_country = request.POST['number_country']
                network.save()
            if 'autoupgrade_enabled' in request.POST:
                # Convert to boolean.
                enabled = 'True' == request.POST['autoupgrade_enabled']
                network.autoupgrade_enabled = enabled
                network.save()
            if 'autoupgrade_channel' in request.POST:
                # Validate the POSTed channel, defaulting to stable.
                valid_channels = [
                    v[0] for v in models.ClientRelease.channel_choices]
                if request.POST['autoupgrade_channel'] not in valid_channels:
                    network.autoupgrade_channel = 'stable'
                else:
                    network.autoupgrade_channel = (
                        request.POST['autoupgrade_channel'])
                network.save()
            if 'autoupgrade_in_window' in request.POST:
                # Convert to boolean.
                in_window = 'True' == request.POST['autoupgrade_in_window']
                network.autoupgrade_in_window = in_window
                network.save()
        # Validate the autoupgrade window format outside of the transaction so,
        # if this fails, the rest of the options will still be saved.
        if 'autoupgrade_window_start' in request.POST:
            window_start = request.POST['autoupgrade_window_start']
            try:
                time.strptime(window_start, '%H:%M:%S')
                network.autoupgrade_window_start = window_start
                network.save()
            except ValueError:
                messages.error(request, "Invalid start time format.",
                               extra_tags="alert alert-danger")
                return redirect(urlresolvers.reverse('network-edit'))
        # All values were saved successfully, redirect back to editing.
        messages.success(request, "Network information updated.",
                         extra_tags="alert alert-success")
        return redirect(urlresolvers.reverse('network-edit'))

class NetworkSelectView(ProtectedView):
    """This is a view that allows users to switch their current
    network. They must have view_network permission on the instance
    for this to work.
    """
    permission_required = 'view_network'

    def get(self, request, network_id):
        user_profile = models.UserProfile.objects.get(user=request.user)
        try:
            network = models.Network.objects.get(pk=network_id)
            if 'sync_status' in request.session:
                del request.session['sync_status']
        except models.Network.DoesNotExist:
            return http.HttpResponseBadRequest()

        if not request.user.has_perm('view_network', network):
            return http.HttpResponse('User not permitted to view this network', status=401)

        user_profile.network = network
        user_profile.save()
        return http.HttpResponseRedirect(request.META.get('HTTP_REFERER', '/dashboard'))


def sync_denomination(network_id, status):
    """ Rebase denomination table remove pending changes. """
    if status == 'apply':
        with transaction.atomic():
            models.NetworkDenomination.objects.filter(
                network=network_id,
                status__in=['pending']).update(status='done')
            deleted_denom = models.NetworkDenomination.objects.filter(
                status__in=['deleted'])
            for denomination in deleted_denom:
                denomination.delete()
    if status == 'discard':
        with transaction.atomic():
            new_denom = models.NetworkDenomination.objects.filter(
                status__in=['pending'])
            for denomination in new_denom:
                denomination.delete()
            deleted_denom = models.NetworkDenomination.objects.filter(
                status__in=['deleted'])
            for denomination in deleted_denom:
                denomination.status = 'done'
                denomination.save()


class NetworkDenomination(ProtectedView):
    """Assign denominations bracket for recharge/adjust-credit in network."""
    permission_required = 'view_denomination'

    def get(self, request):
        """Handles GET requests."""
        user_profile = models.UserProfile.objects.get(user=request.user)
        network = user_profile.network
        currency = network.subscriber_currency

        sync_status = False
        if 'sync_status' in request.session:
            sync_status = request.session['sync_status']
        else:
            sync_denomination(network.id, 'discard')
            request.session['sync_status'] = sync_status

        # Count the associated denomination with selected network.
        denom = models.NetworkDenomination.objects.filter(
            network=network, status__in=['done', 'pending'])
        denom_count = denom.count()

        dnm_id = request.GET.get('id', None)
        if dnm_id:
            response = {
                'status': 'ok',
                'messages': [],
                'data': {}
            }
            denom = models.NetworkDenomination.objects.get(id=dnm_id)
            denom_data = {
                'id': denom.id,
                'start_amount': humanize_credits(denom.start_amount,
                                                 CURRENCIES[currency]).amount,
                'end_amount': humanize_credits(denom.end_amount,
                                               CURRENCIES[currency]).amount,
                'validity_days': denom.validity_days
            }
            response["data"] = denom_data
            return http.HttpResponse(json.dumps(response),
                                     content_type="application/json")

        invalid_ranges = []
        max_denominations = 100000
        for denomination in denom:
            if denomination.start_amount > (max_denominations):
                start_range = humanize_credits((max_denominations),
                                               CURRENCIES[currency]).money_str()
                end_range = humanize_credits((denomination.start_amount),
                                             CURRENCIES[currency]).money_str()
                invalid_ranges.append({"start": start_range,
                                       "end": end_range})
            max_denominations = denomination.end_amount
        next_start_amount = humanize_credits(max_denominations,
                                             CURRENCIES[currency]).amount
        denom_table = django_tables.DenominationTable(list(denom))
        towers_per_page = 8
        paginate = False
        if denom > towers_per_page:
            paginate = {'per_page': towers_per_page}
        tables.RequestConfig(request, paginate=paginate).configure(denom_table)
        # Set the context with various stats.
        context = {
            'networks': get_objects_for_user(request.user, 'view_network',
                                             klass=models.Network),
            'currency': CURRENCIES[user_profile.network.subscriber_currency],
            'user_profile': user_profile,
            'network': network,
            'number_country': NUMBER_COUNTRIES[network.number_country],
            'denomination': denom_count,
            'denominations_table': denom_table,
            'invalid_ranges': invalid_ranges,
            'next_start_amount': next_start_amount,
            'sync_status': sync_status
        }
        # Render template.
        info_template = template.loader.get_template(
            'dashboard/network_detail/denomination.html')
        html = info_template.render(context, request)
        return http.HttpResponse(html)


class NetworkDenominationEdit(ProtectedView):

    permission_required = ['view_denomination', 'edit_denomination']

    def post(self, request):
        """Operators can use this API to add denomination to a network.

        These denomination bracket will be used to recharge subscriber,
        set balance validity and status
        """
        user_profile = models.UserProfile.objects.get(user=request.user)
        network = user_profile.network
        try:
            sync = request.GET.get('sync', False)
            if sync:
                sync_denomination(network.id, 'apply')
                request.session['sync_status'] = False
                messages.success(
                    request, 'New denomination changes applied successfully.',
                    extra_tags='alert alert-success')
                return http.HttpResponse(json.dumps({'status': 'ok'}),
                                         content_type="application/json")

            currency = network.subscriber_currency
            start_amount_raw = request.POST.get('start_amount')
            start_amount = parse_credits(start_amount_raw,
                                         CURRENCIES[currency]).amount_raw
            end_amount_raw = request.POST.get('end_amount')
            end_amount = parse_credits(end_amount_raw,
                                       CURRENCIES[currency]).amount_raw
            validity_days = int(request.POST.get('validity_days')) or 0

            dnm_id = int(request.POST.get('dnm_id')) or 0
            if validity_days > settings.ENDAGA['MAX_VALIDITY_DAYS']:
                message = ('Validity days value exceeds maximum permissible '
                           'limit (%s Days).' %
                           (settings.ENDAGA['MAX_VALIDITY_DAYS']))
                messages.error(
                    request, message,
                    extra_tags='alert alert-danger')
                return redirect(urlresolvers.reverse('network-denominations'))
            elif start_amount < 1 or end_amount <= 1:
                messages.error(request,
                               'Enter value >= 1 for start amount.',
                               extra_tags='alert alert-danger')
                return redirect(urlresolvers.reverse('network-denominations'))
            elif validity_days <= 0:
                messages.error(
                    request, 'Validity can not be 0 day.',
                    extra_tags='alert alert-danger')
                return redirect(urlresolvers.reverse('network-denominations'))
            elif end_amount <= start_amount:
                messages.error(
                    request, 'End amount should be greater than start amount.',
                    extra_tags='alert alert-danger')
                return redirect(urlresolvers.reverse('network-denominations'))

            user_profile = models.UserProfile.objects.get(user=request.user)
            with transaction.atomic():
                if dnm_id > 0:
                    try:
                        denom = models.NetworkDenomination.objects.get(
                            id=dnm_id, status__in=['done', 'pending'])
                        # Check for existing denomination range exist.
                        denom_exists = \
                          models.NetworkDenomination.objects.filter(
                              end_amount__gte=start_amount+1,
                              start_amount__lte=end_amount-1,
                              network=user_profile.network,
                              status__in=['done', 'pending']).exclude(
                                  id=dnm_id).count()
                        if denom_exists:
                            messages.error(
                                request, 'Denomination range already exists.',
                                extra_tags='alert alert-danger')
                            return redirect(
                                urlresolvers.reverse('network-denominations'))
                        denom.status = 'deleted'
                        denom.save()
                        # Create new denomination for updated record
                        new_denom = models.NetworkDenomination(
                            network=user_profile.network)
                        new_denom.network = user_profile.network
                        new_denom.start_amount = start_amount
                        new_denom.end_amount = end_amount
                        new_denom.validity_days = validity_days
                        new_denom.status = 'pending'
                        new_denom.save()
                        request.session['sync_status'] = True
                        messages.success(
                            request, 'Denomination is updated successfully.',
                            extra_tags='alert alert-success')
                    except models.NetworkDenomination.DoesNotExist:
                        messages.error(
                            request, 'Invalid denomination ID.',
                            extra_tags='alert alert-danger')
                        return redirect(
                            urlresolvers.reverse('network-denominations'))
                else:
                    # Check for existing denomination range exist.
                    denom_exists = models.NetworkDenomination.objects.filter(
                        end_amount__gte=start_amount+1,
                        start_amount__lte=end_amount-1,
                        network=user_profile.network,
                        status__in=['done', 'pending']).count()
                    if denom_exists:
                        messages.error(
                            request, 'Denomination range already exists.',
                            extra_tags='alert alert-danger')
                        return redirect(
                            urlresolvers.reverse('network-denominations'))
                    # Create new denomination for selected network
                    denom = models.NetworkDenomination(
                        network=user_profile.network)
                    denom.network = user_profile.network
                    denom.start_amount = start_amount
                    denom.end_amount = end_amount
                    denom.validity_days = validity_days
                    denom.status = 'pending'
                    denom.save()
                    request.session['sync_status'] = True
                    messages.success(
                        request, 'Denomination is created successfully.',
                        extra_tags='alert alert-success')
        except Exception:
            messages.error(request,
                           'Invalid validity value. Enter greater than '
                           '0 digit value',
                           extra_tags='alert alert-danger')
        return redirect(urlresolvers.reverse('network-denominations'))

    def delete(self, request):
        """soft delete denominations, this can be commit/rollback by
        sync_denomination() as per request."""
        response = {
            'status': 'ok',
            'messages': [],
        }
        dnm_ids = request.GET.getlist('ids[]') or False
        if dnm_ids:
            try:
                models.NetworkDenomination.objects.filter(
                    id__in=dnm_ids).update(status='deleted')
                request.session['sync_status'] = True
                response['status'] = 'success'
                messages.success(request, 'Denomination deleted successfully.',
                                 extra_tags='alert alert-success')
            except models.NetworkDenomination.DoesNotExist:
                response['status'] = 'failed'
                messages.error( request, 'Invalid denomination ID.',
                    extra_tags='alert alert-danger')
        else:
            response['status'] = 'failed'
            messages.error(request, 'Invalid request data.',
                extra_tags='alert alert-danger')
        return http.HttpResponse(json.dumps(response),
                                 content_type="application/json")


class NetworkBalanceLimit(ProtectedView):
    """Edit basic network info (to add credit to Network)."""
    permission_required = ['edit_network', 'view_network']

    def get(self, request):
        """Handles GET requests."""
        user_profile = models.UserProfile.objects.get(user=request.user)
        network = user_profile.network
        # Set the context with various stats.
        currency = network.subscriber_currency
        context = {
            'networks': get_objects_for_user(request.user, 'view_network',
                                             klass=models.Network),
            'user_profile': user_profile,
            'network': network,
            'currency': CURRENCIES[network.subscriber_currency],
            'network_balance_limit_form': dashboard_forms.NetworkBalanceLimit({
                'max_balance': '',
                'max_unsuccessful_transaction': '',

            }),
        }
        # Render template.
        edit_template = template.loader.get_template(
            'dashboard/network_detail/network-balancelimit.html')
        html = edit_template.render(context, request)
        return http.HttpResponse(html)

    def post(self, request):
        """Handles POST requests."""
        user_profile = models.UserProfile.objects.get(user=request.user)
        network = user_profile.network
        success = []
        if 'max_balance' not in request.POST:
            return http.HttpResponseBadRequest()
        if 'max_unsuccessful_transaction' not in request.POST:
            return http.HttpResponseBadRequest()
        try:
            form = dform.NetworkBalanceLimit(data=request.POST)
            if form.is_valid():
                cleaned_field_data = form.clean_network_balance()
                max_balance = cleaned_field_data.get("max_balance")
                max_failure_transaction = cleaned_field_data.get("max_unsuccessful_transaction")
                with transaction.atomic():
                    try:
                        currency = network.subscriber_currency
                        if max_balance:
                            balance = float(max_balance)
                            max_network_amount = parse_credits(balance,
                                                               CURRENCIES[
                                                                   currency]).amount_raw
                            network.max_balance = max_network_amount
                            success.append(
                                'Network maximum balance limit updated.')
                        if max_failure_transaction:
                            transaction_val = int(max_failure_transaction)
                            network.max_failure_transaction = transaction_val
                            success.append(
                                'Network maximun permissible unsuccessful' \
                                ' transactions limit updated.')
                        network.save()
                    except ValueError:
                        error_text = 'Error : please provide valid value.'
                        messages.error(request, error_text,
                                       extra_tags="alert alert-danger")
                        return redirect(
                            urlresolvers.reverse('network_balance_limit'))
                messages.success(request,
                                 ''.join(success),
                                 extra_tags="alert alert-success")
                return redirect(urlresolvers.reverse('network_balance_limit'))
        except exceptions.ValidationError as e:
            tags = 'password alert alert-danger'
            messages.error(request, ''.join(e.messages), extra_tags=tags)
            return redirect(urlresolvers.reverse('network_balance_limit'))

<<<<<<< HEAD
=======

class NetworkNotifications(ProtectedView):
    """Manage event notifications for network. """

    permission_required = 'view_notification'

    def get(self, request):
        """Handles GET requests.
        Show event-notification listing page"""
        user_profile = models.UserProfile.objects.get(user=request.user)
        network = user_profile.network
        notifications = models.Notification.objects.filter(network=network)
        notification_table = django_tables.NotificationTable(
            list(notifications))
        tables.RequestConfig(request, paginate={'per_page': 10}).configure(
            notification_table)

        notification_id = request.GET.get('id', None)
        if notification_id:
            response = {
                'status': 'ok',
                'messages': [],
                'data': {}
            }
            notification = models.Notification.objects.get(id=notification_id)
            notification_data = {
                'id': notification.id,
                'number': notification.number,
                'event': notification.event,
                'message': notification.message,
                'type': notification.type
            }
            response["data"] = notification_data
            return http.HttpResponse(json.dumps(response),
                                     content_type="application/json")

        # Set the response context.
        context = {
            'networks': get_objects_for_user(request.user, 'view_network',
                                             klass=models.Network),
            'user_profile': user_profile,
            'notification': dashboard_forms.NotificationForm(
                initial={'type': 'automatic',
                         }),
            'notification_table': notification_table,
            'records': len(list(notifications)),
            'network': network,
        }
        # Render template.
        template = get_template(
            'dashboard/network_detail/notifications.html')
        html = template.render(context, request)
        return http.HttpResponse(html)


class NetworkNotificationsEdit(ProtectedView):

    permission_required = ['edit_notification', 'view_notification']

    def post(self, request):
        """Handles POST requests.
        Create/edit/edit notifications."""
        delete_notification = request.POST.getlist('id') or None
        if delete_notification is None:
            # Create/Edit the notifications
            user_profile = models.UserProfile.objects.get(user=request.user)
            network = user_profile.network
            type = request.POST.get('type')
            event = request.POST.get('event')
            message = request.POST.get('message')
            translated = request.POST.get('translated')
            if translated is None:
                translated = api.translate(message)
            number = request.POST.get('number')
            pk = request.POST.get('pk') or 0
            if type == 'automatic':
                type_detail, number = 'event: ' + event, None
            else:
                type_detail, event = 'number: ' + number, None

                # Format number to 3 digits
                if int(number) < 10:
                    number = '00' + str(number)
                elif int(number) < 100:
                    number = '0' + str(number)
            try:
                with transaction.atomic():
                    try:
                        # Check for existing notification and update
                        notification = models.Notification.objects.get(id=pk)
                    except models.Notification.DoesNotExist:
                        # Create new notification
                        notification = models.Notification.objects.create(
                            network=network)
                    notification.type = type
                    notification.message = message
                    notification.translation = translated
                    print '_______________________________________'
                    print translated
                    print '_______________________________________'
                    notification.event = event
                    notification.number = number
                    notification.language = request.POST.get('language')
                    notification.save()
                    # Write message to template for parsing and translation
                    alert_message = 'Notification added successfully!'
                    messages.success(request, alert_message)
                    #TODO(sagar): Write this translated message and normal message to .po file or some custom file
            except IntegrityError:
                alert_message = '{0} notification already exists against this {1}.'.format(
                    str(type).title(), type_detail)
                messages.error(request, alert_message,
                               extra_tags="alert alert-danger")
            return redirect(urlresolvers.reverse('network-notifications'))
        else:
            # Delete the notifications
            records = models.Notification.objects.filter(
                id__in=delete_notification)
            for notification in records:
                notification.delete()
            alert_message = 'Selected notification(s) deleted successfully.'
        messages.success(request, alert_message)
        return redirect(urlresolvers.reverse('network-notifications'))
>>>>>>> 9c39649f
<|MERGE_RESOLUTION|>--- conflicted
+++ resolved
@@ -814,8 +814,6 @@
             messages.error(request, ''.join(e.messages), extra_tags=tags)
             return redirect(urlresolvers.reverse('network_balance_limit'))
 
-<<<<<<< HEAD
-=======
 
 class NetworkNotifications(ProtectedView):
     """Manage event notifications for network. """
@@ -938,5 +936,4 @@
                 notification.delete()
             alert_message = 'Selected notification(s) deleted successfully.'
         messages.success(request, alert_message)
-        return redirect(urlresolvers.reverse('network-notifications'))
->>>>>>> 9c39649f
+        return redirect(urlresolvers.reverse('network-notifications'))