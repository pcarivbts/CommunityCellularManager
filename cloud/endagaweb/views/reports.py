"""Report views"""

import datetime
import time

import pytz
from django.core import urlresolvers
from django.http import HttpResponse, HttpResponseBadRequest
from django.shortcuts import redirect
from django.template.loader import get_template
from guardian.shortcuts import get_objects_for_user

from endagaweb import models
from endagaweb.models import (UserProfile, UsageEvent, Network)
from endagaweb.views.dashboard import ProtectedView


class BaseReport(ProtectedView):
    def __init__(self, reports, template, url_namespace='call-report',
                 **kwargs):
        super(BaseReport, self).__init__(**kwargs)
        self.reports = reports
        self.template = template
        self.url_namespace = url_namespace

    def handle_request(self, request):
        user_profile = UserProfile.objects.get(user=request.user)
        network = user_profile.network
        report_list = list({x for v in self.reports.itervalues() for x in v})
        if request.method == "POST":
<<<<<<< HEAD
            request.session['level'] = request.POST.get('level', '')
            if request.session['level'] == 'tower':
                request.session['level_id'] = request.POST.get('level_id') or 0
=======
            request.session['level_id'] = request.POST.get('level_id', 0)
            if request.session['level_id']:
                request.session['level'] = 'tower'
>>>>>>> ef348d5a
            else:
                request.session['level'] = "network"
                request.session['level_id'] = network.id
            request.session['reports'] = request.POST.getlist('reports', None)
            return redirect(
                urlresolvers.reverse(self.url_namespace) + '?filter=1')

        elif request.method == "GET":
            if 'filter' not in request.GET:
                # Reset filtering params.
                request.session['level'] = 'network'
                # TODO(Piyush/Shiv): Need to fix this subscriber report
                if self.url_namespace == 'subscriber-report':
                    request.session['level'] = ''
                request.session['level_id'] = network.id
                request.session['reports'] = report_list
        else:
            return HttpResponseBadRequest()

        timezone_offset = pytz.timezone(user_profile.timezone).utcoffset(
            datetime.datetime.now()).total_seconds()
        level = request.session['level']
        level_id = int(request.session['level_id'])
        reports = request.session['reports']

        towers = models.BTS.objects.filter(
            network=user_profile.network).values('nickname', 'uuid', 'id')
        network_has_activity = UsageEvent.objects.filter(
            network=network).exists()

        context = {
            'networks': get_objects_for_user(request.user, 'view_network',
                                             klass=Network),
            'towers': towers,
            'level': level,
            'level_id': level_id,
            'reports': reports,
            'report_list': self.reports,
            'user_profile': user_profile,
            'current_time_epoch': int(time.time()),
            'timezone_offset': timezone_offset,
            'network_has_activity': network_has_activity,
        }
        template = get_template(self.template)
        html = template.render(context, request)
        return HttpResponse(html)


class CallReportView(BaseReport):
    """View Call and SMS reports on basis of Network or tower level."""

    def __init__(self, **kwargs):
        template = "dashboard/report/call-sms.html"
        url_namespace = "call-report"
        reports = {'Call': ['Number of Calls', 'Number of Minutes'],
                   'SMS': ['Total Usage'],
                   }
        super(CallReportView, self).__init__(reports, template,
                                             url_namespace, **kwargs)

    def get(self, request):
        return self.handle_request(request)

    def post(self, request):
        return self.handle_request(request)


class SubscriberReportView(BaseReport):
    """View Subscriber reports on basis of Network or tower level."""

    def __init__(self, **kwargs):
        template = "dashboard/report/subscriber.html"
        url_namespace = "subscriber-report"
        reports = {}
        super(SubscriberReportView, self).__init__(reports, template,
                                                   url_namespace, **kwargs)

    def get(self, request):
        return self.handle_request(request)


class BillingReportView(BaseReport):
    """View Billing reports on basis of Network or tower level."""

    def __init__(self, *args, **kwargs):
        template = "dashboard/report/billing.html"
        url_namespace = 'billing-report'
        reports = {'Call & SMS': ['SMS Billing', 'Call and SMS Billing',
                                  'Call Billing'],
                   'Retailer': ['Retailer Recharge', 'Retailer Load Transfer',
                                # 'Waterfall Activation'
                                ],
                   }
        super(BillingReportView, self).__init__(reports, template,
                                                url_namespace, **kwargs)

    def get(self, request):
        return self.handle_request(request)

    def post(self, request):
        return self.handle_request(request)


class HealthReportView(BaseReport):
    """View System health reports."""

    def __init__(self, *args, **kwargs):
        template = "404.html"  # Fix once done
        url_namespace = 'health-report'
        reports = {}
        super(HealthReportView, self).__init__(reports, template,
                                               url_namespace, **kwargs)

    def get(self, request):
        return self.handle_request(request)<|MERGE_RESOLUTION|>--- conflicted
+++ resolved
@@ -28,15 +28,9 @@
         network = user_profile.network
         report_list = list({x for v in self.reports.itervalues() for x in v})
         if request.method == "POST":
-<<<<<<< HEAD
-            request.session['level'] = request.POST.get('level', '')
-            if request.session['level'] == 'tower':
-                request.session['level_id'] = request.POST.get('level_id') or 0
-=======
-            request.session['level_id'] = request.POST.get('level_id', 0)
+            request.session['level_id'] = request.POST.get('level_id') or 0
             if request.session['level_id']:
                 request.session['level'] = 'tower'
->>>>>>> ef348d5a
             else:
                 request.session['level'] = "network"
                 request.session['level_id'] = network.id
@@ -55,7 +49,6 @@
                 request.session['reports'] = report_list
         else:
             return HttpResponseBadRequest()
-
         timezone_offset = pytz.timezone(user_profile.timezone).utcoffset(
             datetime.datetime.now()).total_seconds()
         level = request.session['level']
