--- conflicted
+++ resolved
@@ -33,11 +33,6 @@
 from django.utils.translation import ugettext_lazy as _
 
 from endagaweb.models import UserProfile
-<<<<<<< HEAD
-import logging
-from django.http import JsonResponse
-=======
->>>>>>> 67dacab7
 
 logger = logging.getLogger('endagaweb')
 
@@ -243,12 +238,6 @@
 
 
 @login_required(login_url='/login/')
-<<<<<<< HEAD
-def check_username(request):
-    if request.method == 'GET':
-        context = {}
-        if 'username' in request.GET:
-=======
 def check_user(request):
     if request.method == 'GET':
         context = {}
@@ -258,33 +247,13 @@
             else:
                 context['email_available'] = True
         elif 'username' in request.GET:
->>>>>>> 67dacab7
             if User.objects.filter(username=request.GET['username']).exists():
                 context['username_available'] = False
             else:
                 context['username_available'] = True
-<<<<<<< HEAD
+
         return JsonResponse(context)
     return HttpResponseBadRequest()
-
-# @login_required(login_url='/login/')
-# def role_based_permissions(request):
-#     if request.method == 'GET':
-#         context = {}
-#         if 'role' in request.GET:
-#             if request.GET['role'] == 'Network Admin':
-#                 pass
-#             elif request.GET['role'] == 'Cloud Admin':pass
-#             elif request.GET['role'] == 'Business Analyst':pass
-#             elif request.GET['role'] == 'Loader':pass
-#             elif request.GET['role'] == 'Partner':pass
-#
-#     return HttpResponseBadRequest()
-=======
-
-        return JsonResponse(context)
-    return HttpResponseBadRequest()
-
 
 # This view handles the password reset.
 def reset(request):
@@ -348,5 +317,4 @@
                 role_permission.append(i)
 
         return JsonResponse({'permissions': list(role_permission)})
-    return HttpResponseBadRequest()
->>>>>>> 67dacab7
+    return HttpResponseBadRequest()