"""Dashboard views.

Copyright (c) 2016-present, Facebook, Inc.
All rights reserved.

This source code is licensed under the BSD-style license found in the
LICENSE file in the root directory of this source tree. An additional grant
of patent rights can be found in the PATENTS file in the same directory.
"""

import csv
import datetime
import json
import logging
import operator
import time
import urllib
import uuid

import django_tables2 as tables
import humanize
import pytz
import stripe
from django.conf import settings
from django.contrib import messages
from django.contrib.auth.decorators import login_required
from django.contrib.auth.models import User, Permission, ContentType
from django.contrib.auth.views import password_reset
from django.core import urlresolvers
from django.core.paginator import Paginator, EmptyPage, PageNotAnInteger
from django.core.urlresolvers import reverse
from django.db import transaction, IntegrityError
from django.db.models import Q
<<<<<<< HEAD
from django.db.models.signals import post_save
from django.http import HttpResponse, HttpResponseBadRequest, QueryDict, \
    JsonResponse
from django.shortcuts import redirect
from django.template.loader import get_template
from django.utils import timezone as django_utils_timezone
from django.utils.decorators import method_decorator
from django.views.generic import View
from guardian.mixins import PermissionRequiredMixin
from guardian.shortcuts import assign_perm, get_perms, remove_perm, \
    get_users_with_perms
from guardian.shortcuts import (get_objects_for_user)
from rest_framework.authtoken.models import Token

from ccm.common.currency import parse_credits, humanize_credits, \
    CURRENCIES
from endagaweb import tasks
from endagaweb.forms import dashboard_forms as dform
=======

import django_tables2 as tables
import csv
import humanize
import pytz
import stripe
from guardian.shortcuts import get_objects_for_user

from ccm.common.currency import parse_credits, humanize_credits, CURRENCIES
>>>>>>> 9c9bdeb4
from endagaweb.models import (UserProfile, Subscriber, UsageEvent,
                              Network, PendingCreditUpdate, Number)
from endagaweb.util.currency import cents2mc
from endagaweb.views import django_tables
import json


class ProtectedView(PermissionRequiredMixin, View):
    """ A class-based view that requires a login. """

    # title = ""

    @method_decorator(login_required)
    def dispatch(self, request, *args, **kwargs):
        user_profile = UserProfile.objects.get(user=request.user)
        PermissionRequiredMixin.permission_object = user_profile.network
        PermissionRequiredMixin.raise_exception = True
        return super(ProtectedView, self).dispatch(request, *args, **kwargs)

"""
Views for logged in users.
"""
USER_ROLES = ('Business Analyst', 'Loader',
              'Partner', 'Network Admin')


logger = logging.getLogger(__name__)

stripe.api_key = settings.STRIPE_API_KEY

# views
@login_required
def addcard(request):
    if request.method == 'POST':
        token = request.POST['stripe_token[id]']
        user_profile = UserProfile.objects.get(user=request.user)
        network = user_profile.network
        if network.update_card(token):
            messages.add_message(request, messages.INFO, "addcard_saved",
                    extra_tags="billing_resp_code")
            return redirect("/dashboard/billing")
        else:
            # The card has been declined
            messages.add_message(request, messages.ERROR,
                    "addcard_stripe_declined", extra_tags="billing_resp_code")
            return redirect("/dashboard/billing")
    else:
        return HttpResponseBadRequest()

@login_required
def addmoney(request):
    if request.method == 'POST':
        amt = cents2mc(int(float(request.POST['amount']) * 100))
        user_profile = UserProfile.objects.get(user=request.user)
        network = user_profile.network
        try:
            charge = network.authorize_card(amt, "credit", "Add Credit")
            network.add_credit(amt)
            network.capture_charge(charge.id)
            messages.add_message(request, messages.SUCCESS,
                                 "addmoney_stripe_success",
                                 extra_tags="billing_resp_code")
            return redirect("/dashboard/billing")
        except stripe.StripeError:
            logger.error("Failed to add money, stripe.CardError: %s", request)
            messages.add_message(request, messages.WARNING,
                                 "addmoney_stripe_error",
                                 extra_tags="billing_resp_code")
            return redirect("/dashboard/billing")
    else:
        return HttpResponseBadRequest()


class DashboardView(ProtectedView):
    """Main dashboard page with graph of network activity.

    The js on the template itself gets the data for the graph using the stats
    API.  We also load the server's notion of the current time so that we don't
    have to rely on the user's clock.
    """
    # view_network is default (minimum permission assigned)
    permission_required = 'view_network'

    def get(self, request):
        user_profile = UserProfile.objects.get(user=request.user)
        network = user_profile.network
        timezone_offset = pytz.timezone(user_profile.timezone).utcoffset(
            datetime.datetime.now()).total_seconds()
        # Determine if there has been any activity on the network (if not, we won't
        # show the graphs).
        network_has_activity = UsageEvent.objects.filter(
            network=network).exists()
        context = {
            'network': network,
            'networks': get_objects_for_user(request.user, 'view_network', klass=Network),
            'user_profile': user_profile,
            'network_id': network.id,
            'current_time_epoch': int(time.time()),
            'timezone_offset': timezone_offset,
            'network_has_activity': network_has_activity,
        }
        template = get_template("dashboard/index.html")
        html = template.render(context, request)
        return HttpResponse(html)


@login_required
def profile_view(request):
    """Shows the operator profile settings.

    Allows one to change email, name, password and timezone.
    """
    user_profile = UserProfile.objects.get(user=request.user)
    network = user_profile.network
    contact_form = dform.UpdateContactForm({
        'email': request.user.email,
        'first_name': request.user.first_name,
        'last_name': request.user.last_name,
        'timezone': user_profile.timezone
    })
    context = {
        'network': network,
        'networks': get_objects_for_user(request.user, 'view_network', klass=Network),
        'user_profile': user_profile,
        'contact_form': contact_form,
        'change_pass_form': dform.ChangePasswordForm(request.user),
        'update_notify_emails_form': dform.NotifyEmailsForm(
            {'notify_emails': user_profile.network.notify_emails}),
        'update_notify_numbers_form' : dform.NotifyNumbersForm(
            {'notify_numbers': user_profile.network.notify_numbers}),
    }
    template = get_template("dashboard/profile.html")
    html = template.render(context, request)
    return HttpResponse(html)


@login_required
def billing_view(request):
    """Shows CC info and transaction history."""
    user_profile = UserProfile.objects.get(user=request.user)
    network = user_profile.network
    transactions = (network.ledger.transaction_set.filter(
        kind__in=["credit", "adjustment"]).order_by('-created'))
    transaction_paginator = Paginator(transactions, 10)

    page = request.GET.get('page', 1)
    try:
        transactions = transaction_paginator.page(page)
    except PageNotAnInteger:
        # If page is not an integer, deliver first page.
        transactions = transaction_paginator.page(1)
    except EmptyPage:
        # If page is out of range (e.g. 9999), deliver last page of results.
        num_pages = transaction_paginator.num_pages
        transactions = transaction_paginator.page(num_pages)
    context = {
        'network': network,
        'networks': get_objects_for_user(request.user, 'view_network', klass=Network),
        'user_profile': user_profile,
        'transactions': transactions
    }

    # deal with messages; template needs to explicitly handle messages
    msgs = messages.get_messages(request)
    for m in msgs:
        if "billing_resp_code" in m.tags:
            context[m.message] = True # pass the message on to the template as-is

    if network.stripe_card_type == "American Express":
        context['card_type'] = 'AmEx'
    else:
        context['card_type'] = network.stripe_card_type

    # Pass in card types that have icons.
    context['cards_with_icons'] = ['Visa', 'AmEx', 'MasterCard', 'Discover']

    t = get_template("dashboard/billing.html")
    html = t.render(context, request)
    return HttpResponse(html)


class SubscriberListView(ProtectedView):
    """View the list of Subscribers at /dashboard/subscribers.

    You can pass 'query' as a GET request parameter -- it can contain a
    case-insensitive fragment of a subscriber name, IMSI or number.

    Args:
       request: (type?)

    Returns:
       an HttpResponse
    """
    permission_required = 'view_subscriber'

    def get(self, request, *args, **kwargs):
        user_profile = UserProfile.objects.get(user=request.user)
        network = user_profile.network
        all_subscribers = Subscriber.objects.filter(network=network)

        query = request.GET.get('query', None)
        if query:
            # Get actual subs with partial IMSI matches or partial name matches.
            query_subscribers = (
                network.subscriber_set.filter(imsi__icontains=query) |
                network.subscriber_set.filter(name__icontains=query))
            # Get ids of subs with partial number matches.
            sub_ids = network.number_set.filter(
                number__icontains=query
            ).values_list('subscriber_id', flat=True)
            # Or them together to get list of actual matching subscribers.
            query_subscribers |= network.subscriber_set.filter(
                id__in=sub_ids)
        else:
            # Display all subscribers.
            query_subscribers = all_subscribers

        # Setup the subscriber table.
        subscriber_table = django_tables.SubscriberTable(list(query_subscribers))
        tables.RequestConfig(request, paginate={'per_page': 15}).configure(
            subscriber_table)

        # Render the response with context.
        context = {
            'network': network,
            'networks': get_objects_for_user(request.user,
                                             'view_network', klass=Network),
            'currency': CURRENCIES[network.subscriber_currency],
            'user_profile': user_profile,
            'total_number_of_subscribers': len(all_subscribers),
            'number_of_filtered_subscribers': len(query_subscribers),
            'subscriber_table': subscriber_table,
            'search': dform.SubscriberSearchForm({'query': query}),
        }
        template = get_template("dashboard/subscribers.html")
        html = template.render(context, request)
        return HttpResponse(html)


class SubscriberInfo(ProtectedView):
    """View info on a single subscriber."""
    permission_required = 'view_subscriber'

    def get(self, request, imsi=None):
        """Handles GET requests."""
        user_profile = UserProfile.objects.get(user=request.user)
        network = user_profile.network
        try:
            subscriber = Subscriber.objects.get(imsi=imsi,
                                                network=network)
        except Subscriber.DoesNotExist:
            return HttpResponseBadRequest()
        # Set the context with various stats.
        context = {
            'network': network,
            'networks': get_objects_for_user(request.user, 'view_network', klass=Network),
            'currency': CURRENCIES[network.subscriber_currency],
            'user_profile': user_profile,
            'subscriber': subscriber,
        }
        try:
            context['created'] = subscriber.usageevent_set.order_by(
                'date')[0].date
        except IndexError:
            context['created'] = None
        # Set usage info (SMS sent, total call duration, data usage).
        sms_kinds = ['free_sms', 'outside_sms', 'incoming_sms', 'local_sms',
                     'local_recv_sms', 'error_sms']
        context['num_sms'] = subscriber.usageevent_set.filter(
            kind__in=sms_kinds).count()
        call_kinds = ['free_call', 'outside_call', 'incoming_call',
                      'local_call', 'local_recv_call', 'error_call']
        calls = subscriber.usageevent_set.filter(kind__in=call_kinds)
        context['number_of_calls'] = len(calls)
        context['voice_sec'] = sum([call.voice_sec() for call in calls])
        gprs_events = subscriber.usageevent_set.filter(kind='gprs')
        up_bytes = sum([g.uploaded_bytes for g in gprs_events])
        down_bytes = sum([g.downloaded_bytes for g in gprs_events])
        context['up_bytes'] = humanize.naturalsize(up_bytes)
        context['down_bytes'] = humanize.naturalsize(down_bytes)
        context['total_bytes'] = humanize.naturalsize(up_bytes + down_bytes)
        # Render template.
        template = get_template('dashboard/subscriber_detail/info.html')
        html = template.render(context, request)
        return HttpResponse(html)


class SubscriberActivity(ProtectedView):
    """View activity for a single subscriber.

    Filtering is achieved by posting data to this CBV.  The view will redirect
    to get with some filtering parameters set.  Date params are formatted in
    two ways: once for the datepicker, another for the URL.
    """
    datepicker_time_format = '%Y-%m-%d at %I:%M%p'
    url_time_format = '%Y-%m-%d-at-%I.%M%p'
    permission_required = 'view_subscriber'

    def post(self, request, imsi=None):
        """Handles POST requests for activity filtering.

        Reads the POSTed params, sets them as URL params and redirects to GET.
        """
        url_params = {}
        if request.POST.get('keyword', None):
            url_params['keyword'] = request.POST.get('keyword')
        if request.POST.get('start_date', None):
            start_date = datetime.datetime.strptime(
                request.POST.get('start_date'), self.datepicker_time_format)
            url_params['start_date'] = start_date.strftime(
                self.url_time_format)
        if request.POST.get('end_date', None):
            end_date = datetime.datetime.strptime(
                request.POST.get('end_date'), self.datepicker_time_format)
            url_params['end_date'] = end_date.strftime(self.url_time_format)
        if request.POST.get('services[]', None):
            # We do some custom encoding of the services list to make the
            # URL look nicer.
            services = request.POST.getlist('services[]')
            url_params['services'] = '-'.join(services)
        kwargs = {
            'imsi': imsi
        }
        base_url = urlresolvers.reverse('subscriber-activity', kwargs=kwargs)
        url = '%s?%s' % (base_url, urllib.urlencode(url_params))
        return redirect(url)

    def get(self, request, imsi=None):
        """Handles GET requests."""
        user_profile = UserProfile.objects.get(user=request.user)
        network = user_profile.network
        try:
            subscriber = Subscriber.objects.get(imsi=imsi,
                                                network=network)
        except Subscriber.DoesNotExist:
            return HttpResponseBadRequest()

        # Queue up the recent events for the subscriber.
        events = subscriber.usageevent_set.all().order_by('-date')
        total_number_of_events = len(events)

        # Progressively filter events by start and end date, if they're
        # specified.  Cast them in the UserProfile's timezone.
        user_profile_timezone = pytz.timezone(user_profile.timezone)
        start_date = request.GET.get('start_date', None)
        if start_date:
            start_date = django_utils_timezone.make_aware(
                datetime.datetime.strptime(start_date, self.url_time_format),
                user_profile_timezone)
            now = datetime.datetime.now(pytz.UTC)
            events = events.filter(date__range=(start_date, now))
        end_date = request.GET.get('end_date', None)
        if end_date:
            end_date = django_utils_timezone.make_aware(
                datetime.datetime.strptime(end_date, self.url_time_format),
                user_profile_timezone)
            years_ago = django_utils_timezone.make_aware(
                datetime.datetime.strptime('Jan 1 2013', '%b %d %Y'),
                user_profile_timezone)
            events = events.filter(date__range=(years_ago, end_date))

        # Filter events by keyword.
        keyword = request.GET.get('keyword', '')
        if keyword:
            events = (events.filter(kind__icontains=keyword) |
                      events.filter(reason__icontains=keyword))

        # Filter the services.  If 'other' is selected, result is
        # !(any excluded options). If 'other' is not selected, result is
        # OR(selected options).
        all_services = set(['sms', 'call', 'gprs', 'transfer', 'other'])
        checked_services = request.GET.get('services', None)
        if checked_services:
            checked_services = set(checked_services.split('-'))
        else:
            # ..just assume that's a mistake and check em all.
            checked_services = all_services
        if "other" in checked_services:
            for excluded_service in all_services - checked_services:
                events = events.exclude(kind__icontains=excluded_service)
        else:
            queryset = [Q(kind__icontains=s) for s in checked_services]
            events = events.filter(reduce(operator.or_, queryset))

        # Setup the activity table with these events.
        subscriber_activity_table = django_tables.SubscriberActivityTable(
            list(events))
        tables.RequestConfig(request, paginate={'per_page': 15}).configure(
            subscriber_activity_table)

        # If start and end dates were specified, reformat them so we can inject
        # them into the datepickers.
        context_start_date, context_end_date = None, None
        if start_date:
            context_start_date = start_date.strftime(
                self.datepicker_time_format)
        if end_date:
            context_end_date = end_date.strftime(self.datepicker_time_format)

        context = {
            'network': network,
            'networks': get_objects_for_user(request.user, 'view_network', klass=Network),
            'currency': CURRENCIES[network.subscriber_currency],
            'user_profile': user_profile,
            'subscriber': subscriber,
            'subscriber_activity_table': subscriber_activity_table,
            'total_number_of_events': total_number_of_events,
            'number_of_filtered_events': len(events),
            'keyword': keyword,
            'start_date': context_start_date,
            'end_date': context_end_date,
            'all_services': all_services,
            'checked_services': checked_services,
        }

        template = get_template('dashboard/subscriber_detail/activity.html')
        html = template.render(context, request)
        return HttpResponse(html)


class SubscriberSendSMS(ProtectedView):
    """Send an SMS to a single subscriber."""
    permission_required = ['send_sms', 'view_subscriber']

    def get(self, request, imsi=None):
        """Handles GET requests."""
        user_profile = UserProfile.objects.get(user=request.user)
        network = user_profile.network
        try:
            subscriber = Subscriber.objects.get(imsi=imsi,
                                                network=network)
        except Subscriber.DoesNotExist:
            return HttpResponseBadRequest()

        initial_form_data = {
            'imsi': subscriber.imsi
        }
        # Set the response context.
        context = {
            'network': network,
            'networks': get_objects_for_user(request.user, 'view_network', klass=Network),
            'user_profile': user_profile,
            'subscriber': subscriber,
            'send_sms_form': dform.SubscriberSendSMSForm(
                initial=initial_form_data)
        }
        # Render template.
        template = get_template('dashboard/subscriber_detail/send_sms.html')
        html = template.render(context, request)
        return HttpResponse(html)

    def post(self, request, imsi=None):
        user_profile = UserProfile.objects.get(user=request.user)
        network = user_profile.network
        if 'message' not in request.POST:
            return HttpResponseBadRequest()
        try:
            sub = Subscriber.objects.get(imsi=imsi,
                                         network=network)
        except Subscriber.DoesNotExist:
            return HttpResponseBadRequest()
        # Fire off an async task request to send the SMS.  We send to the
        # subscriber's first number and from some admin number.
        num = sub.number_set.all()[0]
        params = {
            'to': num.number,
            'sender': '0000',
            'text': request.POST['message'],
            'msgid': str(uuid.uuid4())
        }
        url = sub.bts.inbound_url + "/endaga_sms"
        tasks.async_post.delay(url, params)
        params = {
            'imsi': sub.imsi
        }
        url_params = {
            'sent': 'true'
        }
        base_url = urlresolvers.reverse('subscriber-send-sms', kwargs=params)
        url = '%s?%s' % (base_url, urllib.urlencode(url_params))
        return redirect(url)


class SubscriberAdjustCredit(ProtectedView):
    """Adjust credit for a single subscriber."""
    permission_required = ['adjust_credit','view_subscriber']

    def get(self, request, imsi=None):
        """Handles GET requests."""
        user_profile = UserProfile.objects.get(user=request.user)
        network = user_profile.network
        try:
            subscriber = Subscriber.objects.get(imsi=imsi,
                                                network=network)
        except Subscriber.DoesNotExist:
            return HttpResponseBadRequest()
        # Set the response context.
        pending_updates = subscriber.pendingcreditupdate_set.all().order_by(
            'date')
        initial_form_data = {
            'imsi': subscriber.imsi,
        }
        context = {
            'network': network,
            'networks': get_objects_for_user(request.user, 'view_network', klass=Network),
            'currency': CURRENCIES[network.subscriber_currency],
            'user_profile': user_profile,
            'subscriber': subscriber,
            'pending_updates': pending_updates,
            'credit_update_form': dform.SubscriberCreditUpdateForm(
                initial=initial_form_data),
        }
        # Render template.
        template = get_template(
            'dashboard/subscriber_detail/adjust_credit.html')
        html = template.render(context, request)
        return HttpResponse(html)

    def post(self, request, imsi=None):
        """Operators can use this API to add credit to a subscriber.

        These additions become PendingCreditUpdates and celery will try to
        "apply" then by sending the info to the corresponding BTS.  The
        operator may also delete PendingCreditUpdates, effectively canceling
        them.
        """
        user_profile = UserProfile.objects.get(user=request.user)
        network = user_profile.network
        # In all cases we'll redirect back to the adjust-credit page.
        sub = Subscriber.objects.get(imsi=imsi, network=network)
        params = {
            'imsi': sub.imsi
        }
        adjust_credit_redirect = redirect(
            urlresolvers.reverse('subscriber-adjust-credit', kwargs=params))
        # Validate the input.
        if 'amount' not in request.POST:
            return HttpResponseBadRequest()
        error_text = 'Error: credit value must be between -10M and 10M.'
        try:
            currency = network.subscriber_currency
            amount = parse_credits(request.POST['amount'],
                    CURRENCIES[currency]).amount_raw
            if abs(amount) > 2147483647:
                raise ValueError(error_text)
        except ValueError:
            messages.error(request, error_text)
            return adjust_credit_redirect
        # Validation suceeded, create a PCU and start the update credit task.
        msgid = str(uuid.uuid4())
        credit_update = PendingCreditUpdate(subscriber=sub, uuid=msgid,
                                            amount=amount)
        credit_update.save()
        tasks.update_credit.delay(sub.imsi, msgid)
        return adjust_credit_redirect

    def delete(self, request, imsi=None):
        """Handle the deletion of Pending Credit Updates."""
        user_profile = UserProfile.objects.get(user=request.user)
        network = user_profile.network
        request_data = QueryDict(request.body)
        if "pending_id" not in request_data:
            return HttpResponseBadRequest()
        pending_id = request_data['pending_id']
        try:
            update = PendingCreditUpdate.objects.get(uuid=pending_id)
        except PendingCreditUpdate.DoesNotExist:
            return HttpResponseBadRequest()
        if update.subscriber.network != network:
            return HttpResponseBadRequest()
        update.delete()
        return HttpResponse()


class SubscriberEdit(ProtectedView):
    """Edit a single subscriber's info."""
    permission_required = 'edit_subscriber'

    def get(self, request, imsi=None):
        """Handles GET requests."""
        user_profile = UserProfile.objects.get(user=request.user)
        network = user_profile.network
        try:
            subscriber = Subscriber.objects.get(imsi=imsi,
                                                network=network)
        except Subscriber.DoesNotExist:
            return HttpResponseBadRequest()
        # Set the response context.
        initial_form_data = {
            'imsi': subscriber.imsi,
            'name': subscriber.name,
            'prevent_automatic_deactivation': (
                subscriber.prevent_automatic_deactivation),
        }
        context = {
            'network': network,
            'networks': get_objects_for_user(request.user, 'view_network', klass=Network),
            'user_profile': user_profile,
            'subscriber': subscriber,
            'subscriber_info_form': dform.SubscriberInfoForm(
                initial=initial_form_data),
            'network_version': (
                subscriber.network.get_lowest_tower_version()),
        }
        # Render template.
        template = get_template(
            'dashboard/subscriber_detail/edit.html')
        html = template.render(context, request)
        return HttpResponse(html)

    def post(self, request, imsi=None):
        """Handles POST requests to change subscriber info."""
        user_profile = UserProfile.objects.get(user=request.user)
        network = user_profile.network
        try:
            subscriber = Subscriber.objects.get(imsi=imsi,
                                                network=network)
        except Subscriber.DoesNotExist:
            return HttpResponseBadRequest()
        if (request.POST.get('name') and
                subscriber.name != request.POST.get('name')):
            subscriber.name = request.POST.get('name')
            subscriber.save()
        if request.POST.get('prevent_automatic_deactivation'):
            protected = (
                request.POST.get('prevent_automatic_deactivation') == 'True')
            subscriber.prevent_automatic_deactivation = protected
            subscriber.save()
        messages.success(request, "Subscriber information updated.",
                         extra_tags="alert alert-success")
        kwargs = {
            'imsi': imsi
        }
        return redirect(urlresolvers.reverse('subscriber-edit', kwargs=kwargs))


class ActivityView(ProtectedView):
    """View activity on the network."""
    permission_required = 'view_activity'
    datepicker_time_format = '%Y-%m-%d at %I:%M%p'

    def get(self, request, *args, **kwargs):
        return self._handle_request(request)

    def post(self, request, *args, **kwargs):
        return self._handle_request(request)

    def _handle_request(self, request):
        """Process request.

        We want filters to persist even when someone changes pages without
        re-submitting the form. Page changes will always come over a GET
        request, not a POST.
         - If it's a GET, we should try to pull settings from the session.
         - If it's a POST, we should replace whatever is in the session.
         - If it's a GET with no page, we should blank out the session.
        """
        profile = UserProfile.objects.get(user=request.user)
        network = profile.network
        # Process parameters.
        # We want filters to persist even when someone changes pages without
        # re-submitting the form. Page changes will always come over a GET
        # request, not a POST.
        # - If it's a GET, we should try to pull settings from the session.
        # - If it's a POST, we should replace whatever is in the session.
        # - If it's a GET with no page variable, we should blank out the
        #   session.
        if request.method == "POST":
            page = 1
            request.session['keyword'] = request.POST.get('keyword', None)
            request.session['start_date'] = request.POST.get('start_date',
                                                             None)
            request.session['end_date'] = request.POST.get('end_date', None)
            request.session['services'] = request.POST.getlist('services[]',
                                                               None)
            # Added to check password to download the csv
            if (request.user.check_password(request.POST.get('password'))):
                response = {'status': 'ok'}
                return HttpResponse(json.dumps(response),
                                    content_type="application/json")

            # We always just do a redirect to GET. We include page reference
            # to retain the search parameters in the session.
            return redirect(urlresolvers.reverse('network-activity') +
                            "?page=1")

        elif request.method == "GET":
            page = request.GET.get('page', 1)
            if 'page' not in request.GET:
                # Reset filtering params.
                request.session['keyword'] = None
                request.session['start_date'] = None
                request.session['end_date'] = None
                request.session['services'] = None
        else:
            return HttpResponseBadRequest()

        # Determine if there has been any activity on the network (if not, we
        # won't show the filter boxes).
        network_has_activity = UsageEvent.objects.filter(
            network=network).exists()
        # Read filtering params out of the session.
        keyword = request.session['keyword']
        start_date = request.session['start_date']
        end_date = request.session['end_date']
        services = request.session['services']
        events = self._get_events(profile, keyword, start_date, end_date,
                                  services)
        event_count = events.count()

        currency = CURRENCIES[network.subscriber_currency]

        # If a CSV has been requested, return that here.
        # TODO(shaddi): Kind of a hack, probably should be exposed as REST API
        if request.method == "GET" and request.GET.get('csv', False):
            headers = [
                'Transaction ID',
                'Day',
                'Time',
                'Time Zone',
                'Subscriber IMSI',
                'BTS Identifier',
                'BTS Name',
                'Type of Event',
                'Description',
                'From Number',
                'To Number',
                'Billable Call Duration (sec)',
                'Total Call Duration (sec)',
                'Tariff (%s)' % (currency,),
                'Cost (%s)' % (currency,),
                'Prior Balance (%s)' % (currency,),
                'Final Balance (%s)' % (currency,),
                'Bytes Uploaded',
                'Bytes Downloaded',
            ]
            response = HttpResponse(content_type='text/csv')
            # TODO(shaddi): use a filename that captures the search terms?
            response['Content-Disposition'] = ('attachment;filename='
                                               '"etage-%s.csv"') \
                % (datetime.datetime.now().date(),)
            writer = csv.writer(response)
            writer.writerow(headers)
            # Forcibly limit to 7000 items.
            timezone = pytz.timezone(profile.timezone)
            for e in events[:7000]:
                #first strip the IMSI off if present
                subscriber = e.subscriber_imsi
                if e.subscriber_imsi.startswith('IMSI'):
                    subscriber = e.subscriber_imsi[4:]

                tz_date = django_utils_timezone.localtime(e.date, timezone)

                writer.writerow([
                    e.transaction_id,
                    tz_date.date().strftime("%m-%d-%Y"),
                    tz_date.time().strftime("%I:%M:%S %p"),
                    timezone,
                    subscriber,
                    e.bts_uuid,
                    e.bts.nickname if e.bts else "<deleted BTS>",
                    e.kind,
                    e.reason,
                    e.from_number,
                    e.to_number,
                    e.billsec,
                    e.call_duration,
                    humanize_credits(e.tariff, currency=currency).amount_str()
                    if e.tariff else None,
                    humanize_credits(e.change, currency=currency).amount_str()
                    if e.change else None,
                    humanize_credits(e.oldamt, currency=currency).amount_str()
                    if e.oldamt else None,
                    humanize_credits(e.newamt, currency=currency).amount_str()
                    if e.newamt else None,
                    e.uploaded_bytes,
                    e.downloaded_bytes,
                    ])
            return response
        # Otherwise, we paginate.
        event_paginator = Paginator(events, 25)
        try:
            events = event_paginator.page(page)
        except PageNotAnInteger:
            # If page is not an integer, deliver first page.
            events = event_paginator.page(1)
        except EmptyPage:
            # If page is out of range (e.g. 999), deliver last page of results.
            events = event_paginator.page(event_paginator.num_pages)
        # Setup the context for the template.
        context = {
            'network': network,
            'networks': get_objects_for_user(request.user, 'view_network', klass=Network),
            'currency': CURRENCIES[network.subscriber_currency],
            'user_profile': profile,
            'network_has_activity': network_has_activity,
            'events': events,
            'event_count': event_count,
        }


        # Setup various stuff for filter form generation.
        service_names = ["SMS", "Call", "GPRS", "Transfer", "Other"]
        if not services:
            context['service_types'] = [
                ("SMS", True),
                ("Call", True),
                ("GPRS", True),
                ("Transfer", True),
                ("Other", True)
            ]
        else:
            context['service_types'] = []
            for name in service_names:
                if name.lower() in services:
                    context['service_types'].append((name, True))
                else:
                    context['service_types'].append((name, False))
        context['eventfilter'] = {
            'keyword': keyword,
            'start_date': start_date,
            'end_date': end_date
        }
        template = get_template('dashboard/activity.html')
        html = template.render(context, request)
        return HttpResponse(html)

    def _get_events(self, user_profile, query=None, start_date=None,
                    end_date=None, services=None):
        network = user_profile.network
        events = UsageEvent.objects.filter(
            network=network).order_by('-date')
        # If only one of these is set, set the other one.  Otherwise, both are
        # set, or neither.
        if start_date and not end_date:
            end_date = "2300-01-01 at 01:01AM"
        elif end_date and not start_date:
            start_date = "2000-01-01 at 01:01AM"
        if query:
            events = self._search_events(user_profile, query, events)
        if start_date or end_date:
            # Convert date strings to datetimes and cast them into the
            # UserProfile's timezone.
            user_profile_timezone = pytz.timezone(user_profile.timezone)
            start_date = django_utils_timezone.make_aware(
                datetime.datetime.strptime(
                    start_date, self.datepicker_time_format),
                user_profile_timezone)
            end_date = django_utils_timezone.make_aware(
                datetime.datetime.strptime(
                    end_date, self.datepicker_time_format),
                user_profile_timezone)
            events = events.filter(date__range=(start_date, end_date))
        # filtering services. If 'other' is selected, result is !(any excluded
        # options). If 'other' is not selected, result is OR(selected options).
        if services:
            possible_services = set(['sms', 'call', 'gprs', 'transfer',
                                     'other'])
            selected_services = set(services)
            if "other" in services:
                excluded = possible_services - selected_services
                for e in excluded:
                    events = events.exclude(kind__icontains=e)
            else:
                qs = [Q(kind__icontains=s) for s in services]
                events = events.filter(reduce(operator.or_, qs))
        return events

    def _search_events(self, profile, query_string, orig_events):
            """ Searches for events matching space-separated keyword list

            Args:
                a UserProfile object
                a space-separated query string
                a QuerySet containing UsageEvents we want to search through

            Returns:
                a QuerySet that matches the query string
            """
            network = profile.network
            queries = query_string.split()

            res_events = UsageEvent.objects.none()
            for query in queries:
                events = orig_events
                events = (events.filter(kind__icontains=query)
                          | events.filter(reason__icontains=query)
                          | events.filter(subscriber__name__icontains=query)
                          | events.filter(subscriber__imsi__icontains=query)
                          | events.filter(subscriber_imsi__icontains=query))

                # Get any numbers that match, and add their associated
                # subscribers' events to the results
                potential_subs = (
                    Number.objects.filter(number__icontains=query)
                                  .values('subscriber')
                                  .filter(subscriber__network=network)
                                  .distinct())
                if potential_subs:
                    events |= (UsageEvent.objects
                                .filter(subscriber__in=potential_subs))

                res_events |= events
            return res_events


class UserManagement(ProtectedView):
    """
    Handles User management operations.
    """
    permission_required = 'user_management'

    def get(self, request, *args, **kwargs):

        # Handles request from Network Admin or Cloud Admin
        user_profile = UserProfile.objects.get(user=request.user)
        network = user_profile.network
        user = User.objects.get(id=user_profile.user_id)
        available_permissions = get_perms(request.user, network)
        # Get all users except Cloud Admin
        users_in_network = get_users_with_perms(
            network, attach_perms=False, with_superusers=False).exclude(
            Q(is_superuser=True) | Q(email='') | Q(
                userprofile__role='Cloud Admin'))

        if not user_profile.user.is_superuser:
            users_in_network = users_in_network.exclude(
                userprofile__role__in=['Network Admin', 'Cloud Admin'])
        # Search for User query
        query = request.GET.get('query', None)
        if query:
            query_users = (users_in_network.filter(username__icontains=query) |
                           users_in_network.filter(email__icontains=query))
        else:
            query_users = users_in_network

        if not user.is_superuser:  # If Cloud Admin
            role = USER_ROLES[0:len(USER_ROLES) - 1]
        else:  # If Network Admin
            role = USER_ROLES
        content = ContentType.objects.get(
            app_label='endagaweb', model='network')
        network_permissions = Permission.objects.filter(
            codename__in=available_permissions,
            content_type_id=content.id).exclude(
            codename='view_network')

        user_table = django_tables.UserTable(list(query_users))
        tables.RequestConfig(request, paginate={'per_page': 12}).configure(
            user_table)
        context = {
            'users': user_table,
            'network': network,
            'user_profile': user_profile,
            'networks': get_objects_for_user(request.user,
                                             'view_network', klass=Network),
            'permissions': sorted(network_permissions,reverse=True),
            'roles': role,
            'total_users': len(users_in_network),
            'total_users_found': len(query_users),
            'search': dform.UserSearchForm({'query': query}),
            }
        info_template = get_template('dashboard/user_management/add.html')
        html = info_template.render(context, request)
        return HttpResponse(html)

    def post(self, request, *args, **kwargs):
        user_profile = UserProfile.objects.get(user=request.user)
        network = user_profile.network
        available_permissions = get_perms(request.user, network)
        # setting email as username
        username = request.POST['email']
        email = request.POST['email']
        user_role = str(request.POST['role'])
        permissions = str(request.POST.get('permissions')).split(',')

        if len(permissions) < 1:
            message = "Minimum one permission is required to create user."
            messages.error(request, message, extra_tags="alert alert-danger")
            return JsonResponse({'status': 'error', 'message': message})

        # Disconnect the signal only to create user,set network,role and group
        post_save.disconnect(UserProfile.new_user_hook, sender=User)
        try:
            with transaction.atomic():
                user = User(username=username)

                if user_role == 'Network Admin':
                    user.is_staff = True
                else:
                    user.is_staff = user.is_superuser = False
                user.email = email
                # Set random password as send mail fails if no password is set
                user.set_password(uuid.uuid4())
                user.save()
                # creates Token that BTSs on the network use to authenticate
                Token.objects.create(user=user)
                # Setup UserProfile database
                user_profile = UserProfile.objects.create(user=user)
                user_network = Network.objects.get(id=network.id)
                # Add the permissions
                for permission_id in permissions:
                    permission = Permission.objects.get(id=permission_id)
                    if permission.codename in available_permissions:
                        codename = 'endagaweb.' + permission.codename
                        assign_perm(codename, user, user_network)
                # view network permission as minimum permission
                assign_perm('endagaweb.view_network', user, user_network)

                # Set last network as default network for User
                user_profile.network = user_network
                user_profile.role = user_role
                user_profile.save()

        except IntegrityError:
            message = "User with email %s already exists!" % email
            post_save.connect(UserProfile.new_user_hook, sender=User)
            messages.error(request, message, extra_tags="alert alert-danger")
            # Re-connect the signal before return if it reaches exception
            post_save.connect(UserProfile.new_user_hook, sender=User)
            return JsonResponse({'status': 'error', 'message': message})
        # Sending email now to reset password
        try:
            self._send_reset_link(request)
            mail_info = ' (Reset mail has been sent to %s)' % email
            # messages.success(request, mail_info)
        except Exception as ex:
            logger.error(ex)
            mail_info = '\n Please configure email to send password reset ' \
                        'link to user'
            messages.warning(request, mail_info,
                             extra_tags="alert alert-danger")
        # Re-connect the signal before return if it reaches exception
        post_save.connect(UserProfile.new_user_hook, sender=User)
        messages.success(request, 'User added successfully.' + mail_info)

        return JsonResponse(
            {'status': 'success', 'message': 'User added successfully'})

    def _send_reset_link(self, request):
        return password_reset(request,
                              post_reset_redirect=reverse('user-management'))

    def delete(self, request, *args, **kwargs):
        """Handles POST requests to delete or block User."""

        user_profile = UserProfile.objects.get(user=request.user)
        network = user_profile.network
        user_ids = request.GET.getlist('ids[]') or None
        action = 'delete'
        status = None
        if user_ids is None:
            action = 'block'
            user_ids = request.GET.getlist('block_ids[]') or None
            # For toggles
            if user_ids is None:
                user_ids = [int(request.GET.get('block_id'))]
                status = request.GET.get('status')
        user_profile = UserProfile.objects.get(user=request.user)
        _users = []
        admin_users = []
        self_delete = False
        message = None
        try:
            users = User.objects.filter(id__in=user_ids)
            for user in users:
                if ((user_profile.user.is_superuser and user_profile.user.is_staff) and
                        (not user.is_superuser)) or (
                            user_profile.user.is_staff and (not user.is_staff)):
                    _users.append(user)
                elif user_profile.user.id == user.id:
                    # Lets not delete self
                    self_delete = True
                else:
                    # Not deleting Admins either
                    admin_users.append(user.username)
            if len(_users)>0:
                if action == 'delete':
                    for user in _users:
                        # Check if user exists in other N/Ws
                        networks_assigned = get_objects_for_user(
                            user, 'view_network', klass=Network)
                        existing_permissions = get_perms(user, network)
                        if len(networks_assigned) > 1:

                            for perm in existing_permissions:
                                permission = 'endagaweb.' + perm
                                # remove from current network only
                                remove_perm(permission, user, network)
                        else:
                            # if only one n/w it is associated with
                            user.delete()
                    action = 'Removed from %s' % network.name
                elif action == 'block':
                    for user in _users:
                        if user.is_active:
                            user.is_active = False
                        else:
                            user.is_active = True
                        action = 'Updated'
                        user.save()
                message = 'Successfully, %s!' % action
                if status is None:
                    messages.success(request, message,
                                    extra_tags="alert alert-success")
            if len(admin_users)>0:
                message = 'Cannot %s admin(s): %s ' % (action,
                                                       ', '.join(admin_users))
                messages.warning(request, message,
                                 extra_tags="alert alert-warning")
            if self_delete:
                message = 'You cannot delete yourself.'
                messages.warning(request, message,
                                 extra_tags="alert alert-warning")
            return HttpResponse(request, message)
        except User.DoesNotExist:
            return HttpResponseBadRequest()


class UserUpdate(ProtectedView):
    """
    Updates the existing user's permissions or role,
    this view is specific to cloud/network admins.
    """
    permission_required = 'user_management'

    def get(self, request, *args, **kwargs):

        user_profile = UserProfile.objects.get(user=request.user)
        network = user_profile.network
        user = User.objects.get(id=user_profile.user_id)
        # Admin permissions on current network
        network_permissions = get_perms(request.user, network)

        if not user.is_superuser:  # if cloud admin
            roles = USER_ROLES[0:len(USER_ROLES) - 1]
        else:  # if network admin
            roles = USER_ROLES
        try:
            existing_user = request.GET['user']
            if len(existing_user) == 0:
                existing_user = request.GET['id']
                _user = User.objects.get(id=existing_user)
            else:
                _user = User.objects.get(email=existing_user)
            update_user = True
            _user_profile = UserProfile.objects.get(user=_user)
            user_role = _user_profile.role
            # Setup available and assigned permissions
            existing_permissions = get_perms(_user, user_profile.network)
            user_perms = Permission.objects.filter(
                codename__in=existing_permissions).exclude(
                codename='view_network')
            available_permissions = Permission.objects.filter(
                codename__in=network_permissions).exclude(
                codename__in=existing_permissions)
            permissions = [(a.id, a.name) for a in available_permissions]
            user_permissions = [(a.id, a.name) for a in user_perms]
            context = {
                'permissions': permissions,
                'user_permissions': user_permissions,
                'roles': roles,
                'user_role': user_role,
                'update': update_user,
                'email': _user.email,
            }
            return HttpResponse(json.dumps(context),
                                content_type="application/json")
        except User.DoesNotExist:
            message = 'Strange! %s not found!' % existing_user
            raise LookupError(message)

    def post(self, request, *args, **kwargs):
        user_profile = UserProfile.objects.get(user=request.user)
        network = user_profile.network
        email = request.POST['email']
        user_role = str(request.POST['role'])
        permissions = request.POST.get('permissions')
        user = User.objects.get(email=email)
        user_profile = UserProfile.objects.get(user=user)
        existing_permissions = get_perms(user, network)

        if len(permissions) > 1:
            permissions = permissions.split(',')
            if user_role == 'Network Admin':
                user.is_staff = True
            else:
                user.is_staff = user.is_superuser = False
            user.save()

            # Update Permissions
            new_permissions = []
            for permission_id in permissions:
                permission = Permission.objects.get(id=permission_id)
                new_permissions.append(permission.codename)

            user_permissions = set(existing_permissions + new_permissions)
            for user_perm in user_permissions:
                perm = 'endagaweb.' + user_perm
                if user_perm not in new_permissions:
                    remove_perm(perm, user, network)
                else:
                    assign_perm(perm, user, network)
            assign_perm('endagaweb.view_network', user, network)
            user_profile.network = network
            if user_profile.role != user_role:
                user_profile.role = user_role
            user_profile.save()
            message = 'User updated!'
            messages.success(request, message)
        else:
            if len(existing_permissions) < 1:
                message = 'Nothing to update!'
            else:
                for permission in existing_permissions:
                    perm = 'endagaweb.' + permission
                    remove_perm(perm, user, network)
                message = 'Removed all permissions!'
            messages.info(request, message)

        return HttpResponse(request, message)


class SubscriberCategoryEdit(ProtectedView):
    """Search and update the category of the subscriber"""
    permission_required = 'edit_subscriber'

    def get(self, request, *args, **kwargs):
        return self._handle_request(request)

    def post(self, request, *args, **kwargs):
        return self._handle_request(request)

    def _handle_request(self, request):
        user_profile = UserProfile.objects.get(user=request.user)
        network = user_profile.network
        all_subscribers = Subscriber.objects.filter(network=network)

        if request.method == "GET":
            query = request.GET.get('query', '')
            show_table = False

            if query:
                # Get actual subs with partial IMSI matches or partial name
                # matches.
                query_subscribers = (
                    network.subscriber_set.filter(imsi__icontains=query) |
                    network.subscriber_set.filter(name__icontains=query))
                # Get ids of subs with partial number matches.
                sub_ids = network.number_set.filter(
                    number__icontains=query
                ).values_list('subscriber_id', flat=True)
                # Or them together to get list of actual matching subscribers.
                query_subscribers |= network.subscriber_set.filter(
                    id__in=sub_ids)
                show_table = True
            else:
                # Display all subscribers.
                query_subscribers = all_subscribers

            subscriber_table = django_tables.SubscriberManagementTable(
                list(query_subscribers))

            tables.RequestConfig(request, paginate={'per_page': 10}).configure(
                subscriber_table)

            # Render the response with context.
            context = {
                'network': network,
                'networks': get_objects_for_user(request.user, 'view_network',
                                                 klass=Network),
                'currency': CURRENCIES[network.subscriber_currency],
                'user_profile': user_profile,
                'total_number_of_subscribers': len(all_subscribers),
                'number_of_filtered_subscribers': len(query_subscribers),
                'query_subscribers': query_subscribers,
                'subscriber_table': subscriber_table,
                'show_table': show_table,
                'query': query,
            }
            template = get_template(
                'dashboard/subscriber_management/subscribers.html')
            html = template.render(context, request)
            return HttpResponse(html)

        elif request.method == "POST":
            imsi = request.POST.getlist('imsi_val[]')
            category = request.POST.get('category')

            try:
                update_imsi = Subscriber.objects.filter(imsi__in=imsi)
                update_imsi.update(role=category)
                message = "IMSI category updated successfully"
                messages.success(request, message,
                                 extra_tags="alert alert-success")
            except Exception as e:
                message = "IMSI category update cannot happen"
                messages.error(request, message,
                               extra_tags="alert alert-danger")
            return HttpResponse(message)
        else:
            return HttpResponseBadRequest()<|MERGE_RESOLUTION|>--- conflicted
+++ resolved
@@ -31,7 +31,6 @@
 from django.core.urlresolvers import reverse
 from django.db import transaction, IntegrityError
 from django.db.models import Q
-<<<<<<< HEAD
 from django.db.models.signals import post_save
 from django.http import HttpResponse, HttpResponseBadRequest, QueryDict, \
     JsonResponse
@@ -50,17 +49,6 @@
     CURRENCIES
 from endagaweb import tasks
 from endagaweb.forms import dashboard_forms as dform
-=======
-
-import django_tables2 as tables
-import csv
-import humanize
-import pytz
-import stripe
-from guardian.shortcuts import get_objects_for_user
-
-from ccm.common.currency import parse_credits, humanize_credits, CURRENCIES
->>>>>>> 9c9bdeb4
 from endagaweb.models import (UserProfile, Subscriber, UsageEvent,
                               Network, PendingCreditUpdate, Number)
 from endagaweb.util.currency import cents2mc
