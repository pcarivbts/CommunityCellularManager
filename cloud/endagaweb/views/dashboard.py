--- conflicted
+++ resolved
@@ -45,15 +45,12 @@
 from guardian.shortcuts import (get_objects_for_user)
 from rest_framework.authtoken.models import Token
 
-<<<<<<< HEAD
 from ccm.common.currency import parse_credits, humanize_credits, \
     CURRENCIES
 from endagaweb import tasks
 from endagaweb.forms import dashboard_forms as dform
 from endagaweb.models import NetworkDenomination
-=======
 from ccm.common.currency import parse_credits, humanize_credits, CURRENCIES
->>>>>>> 3d4fa950
 from endagaweb.models import (UserProfile, Subscriber, UsageEvent,
                               Network, PendingCreditUpdate, Number, BTS)
 from endagaweb.util.currency import cents2mc
@@ -1469,7 +1466,7 @@
             subscribers = []
             for imsi in imsi_list:
                 try:
-                    sub = Subscriber.objects.get(imsi=imsi,network=network_id)
+                    sub = Subscriber.objects.get(imsi=imsi, network=network_id)
                     subscribers.append(sub)
                 except Subscriber.DoesNotExist:
                     invalid_imsi.append(imsi)
