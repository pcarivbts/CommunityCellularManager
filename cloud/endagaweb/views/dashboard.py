"""Dashboard views.

Copyright (c) 2016-present, Facebook, Inc.
All rights reserved.

This source code is licensed under the BSD-style license found in the
LICENSE file in the root directory of this source tree. An additional grant
of patent rights can be found in the PATENTS file in the same directory.
"""

import csv
import datetime
import json
import logging
import operator
import time
import urllib
import uuid

import django_tables2 as tables
import humanize
import pytz
import stripe
from django.conf import settings
from django.contrib import messages
from django.contrib.auth.decorators import login_required
from django.contrib.auth.models import User, Permission, ContentType
from django.contrib.auth.views import password_reset
from django.core import urlresolvers
from django.core.paginator import Paginator, EmptyPage, PageNotAnInteger
from django.core.urlresolvers import reverse
from django.db import transaction, IntegrityError
from django.db.models import Q
from django.db.models.signals import post_save
from django.http import HttpResponse, HttpResponseBadRequest, QueryDict, \
    JsonResponse
from django.shortcuts import redirect
from django.template.loader import get_template
from django.utils import timezone as django_utils_timezone
from django.utils.decorators import method_decorator
from django.views.generic import View
from guardian.mixins import PermissionRequiredMixin
from guardian.shortcuts import assign_perm, get_perms, remove_perm
from guardian.shortcuts import (get_objects_for_user)
from rest_framework.authtoken.models import Token

from ccm.common.currency import parse_credits, humanize_credits, \
    CURRENCIES
from endagaweb import tasks
from endagaweb.forms import dashboard_forms as dform
from endagaweb.models import NetworkDenomination
from endagaweb.models import (UserProfile, Subscriber, UsageEvent,
                              Network, PendingCreditUpdate, Number, BTS)
from endagaweb.util.currency import cents2mc
from endagaweb.views import django_tables


class ProtectedView(PermissionRequiredMixin, View):
    """ A class-based view that requires a login. """

    # title = ""

    @method_decorator(login_required)
    def dispatch(self, request, *args, **kwargs):
        user_profile = UserProfile.objects.get(user=request.user)
        PermissionRequiredMixin.permission_object = user_profile.network
        PermissionRequiredMixin.raise_exception = True
        return super(ProtectedView, self).dispatch(request, *args, **kwargs)

"""
Views for logged in users.
"""
USER_ROLES = ('Business Analyst', 'Loader',
              'Partner', 'Network Admin')


logger = logging.getLogger(__name__)

stripe.api_key = settings.STRIPE_API_KEY

# views
@login_required
def addcard(request):
    if request.method == 'POST':
        token = request.POST['stripe_token[id]']
        user_profile = UserProfile.objects.get(user=request.user)
        network = user_profile.network
        if network.update_card(token):
            messages.add_message(request, messages.INFO, "addcard_saved",
                    extra_tags="billing_resp_code")
            return redirect("/dashboard/billing")
        else:
            # The card has been declined
            messages.add_message(request, messages.ERROR,
                    "addcard_stripe_declined", extra_tags="billing_resp_code")
            return redirect("/dashboard/billing")
    else:
        return HttpResponseBadRequest()

@login_required
def addmoney(request):
    if request.method == 'POST':
        amt = cents2mc(int(float(request.POST['amount']) * 100))
        user_profile = UserProfile.objects.get(user=request.user)
        network = user_profile.network
        try:
            charge = network.authorize_card(amt, "credit", "Add Credit")
            network.add_credit(amt)
            network.capture_charge(charge.id)
            messages.add_message(request, messages.SUCCESS,
                                 "addmoney_stripe_success",
                                 extra_tags="billing_resp_code")
            return redirect("/dashboard/billing")
        except stripe.StripeError:
            logger.error("Failed to add money, stripe.CardError: %s", request)
            messages.add_message(request, messages.WARNING,
                                 "addmoney_stripe_error",
                                 extra_tags="billing_resp_code")
            return redirect("/dashboard/billing")
    else:
        return HttpResponseBadRequest()


class DashboardView(ProtectedView):
    """Main dashboard page with graph of network activity.

    The js on the template itself gets the data for the graph using the stats
    API.  We also load the server's notion of the current time so that we don't
    have to rely on the user's clock.
    """
    # view_network is default (minimum permission assigned)
    permission_required = 'view_network'

    def get(self, request):
        user_profile = UserProfile.objects.get(user=request.user)
        network = user_profile.network
        timezone_offset = pytz.timezone(user_profile.timezone).utcoffset(
            datetime.datetime.now()).total_seconds()
        # Determine if there has been any activity on the network (if not, we won't
        # show the graphs).
        network_has_activity = UsageEvent.objects.filter(
            network=network).exists()
        context = {
            'network': network,
            'networks': get_objects_for_user(request.user, 'view_network', klass=Network),
            'user_profile': user_profile,
            'network_id': network.id,
            'current_time_epoch': int(time.time()),
            'timezone_offset': timezone_offset,
            'network_has_activity': network_has_activity,
        }
        template = get_template("dashboard/index.html")
        html = template.render(context, request)
        return HttpResponse(html)


@login_required
def profile_view(request):
    """Shows the operator profile settings.

    Allows one to change email, name, password and timezone.
    """
    user_profile = UserProfile.objects.get(user=request.user)
    network = user_profile.network
    contact_form = dform.UpdateContactForm({
        'email': request.user.email,
        'first_name': request.user.first_name,
        'last_name': request.user.last_name,
        'timezone': user_profile.timezone
    })
    context = {
        'network': network,
        'networks': get_objects_for_user(request.user, 'view_network', klass=Network),
        'user_profile': user_profile,
        'contact_form': contact_form,
        'change_pass_form': dform.ChangePasswordForm(request.user),
        'update_notify_emails_form': dform.NotifyEmailsForm(
            {'notify_emails': user_profile.network.notify_emails}),
        'update_notify_numbers_form' : dform.NotifyNumbersForm(
            {'notify_numbers': user_profile.network.notify_numbers}),
    }
    template = get_template("dashboard/profile.html")
    html = template.render(context, request)
    return HttpResponse(html)


@login_required
def billing_view(request):
    """Shows CC info and transaction history."""
    user_profile = UserProfile.objects.get(user=request.user)
    network = user_profile.network
    transactions = (network.ledger.transaction_set.filter(
        kind__in=["credit", "adjustment"]).order_by('-created'))
    transaction_paginator = Paginator(transactions, 10)

    page = request.GET.get('page', 1)
    try:
        transactions = transaction_paginator.page(page)
    except PageNotAnInteger:
        # If page is not an integer, deliver first page.
        transactions = transaction_paginator.page(1)
    except EmptyPage:
        # If page is out of range (e.g. 9999), deliver last page of results.
        num_pages = transaction_paginator.num_pages
        transactions = transaction_paginator.page(num_pages)
    context = {
        'network': network,
        'networks': get_objects_for_user(request.user, 'view_network', klass=Network),
        'user_profile': user_profile,
        'transactions': transactions
    }

    # deal with messages; template needs to explicitly handle messages
    msgs = messages.get_messages(request)
    for m in msgs:
        if "billing_resp_code" in m.tags:
            context[m.message] = True # pass the message on to the template as-is

    if network.stripe_card_type == "American Express":
        context['card_type'] = 'AmEx'
    else:
        context['card_type'] = network.stripe_card_type

    # Pass in card types that have icons.
    context['cards_with_icons'] = ['Visa', 'AmEx', 'MasterCard', 'Discover']

    t = get_template("dashboard/billing.html")
    html = t.render(context, request)
    return HttpResponse(html)


class SubscriberListView(ProtectedView):
    """View the list of Subscribers at /dashboard/subscribers.

    You can pass 'query' as a GET request parameter -- it can contain a
    case-insensitive fragment of a subscriber name, IMSI or number.

    Args:
       request: (type?)

    Returns:
       an HttpResponse
    """
    permission_required = 'view_subscriber'

    def get(self, request, *args, **kwargs):
        user_profile = UserProfile.objects.get(user=request.user)
        network = user_profile.network
        all_subscribers = Subscriber.objects.filter(network=network)

        query = request.GET.get('query', None)
        if query:
            # Get actual subs with partial IMSI matches or partial name matches.
            query_subscribers = (
                network.subscriber_set.filter(imsi__icontains=query) |
                network.subscriber_set.filter(name__icontains=query))
            # Get ids of subs with partial number matches.
            sub_ids = network.number_set.filter(
                number__icontains=query
            ).values_list('subscriber_id', flat=True)
            # Or them together to get list of actual matching subscribers.
            query_subscribers |= network.subscriber_set.filter(
                id__in=sub_ids)
        else:
            # Display all subscribers.
            query_subscribers = all_subscribers

        # Setup the subscriber table.
        subscriber_table = django_tables.SubscriberTable(list(query_subscribers))
        tables.RequestConfig(request, paginate={'per_page': 15}).configure(
            subscriber_table)

        # Render the response with context.
        context = {
            'network': network,
            'networks': get_objects_for_user(request.user,
                                             'view_network', klass=Network),
            'currency': CURRENCIES[network.subscriber_currency],
            'user_profile': user_profile,
            'total_number_of_subscribers': len(all_subscribers),
            'number_of_filtered_subscribers': len(query_subscribers),
            'subscriber_table': subscriber_table,
            'search': dform.SubscriberSearchForm({'query': query}),
        }
        template = get_template("dashboard/subscribers.html")
        html = template.render(context, request)
        return HttpResponse(html)


class SubscriberInfo(ProtectedView):
    """View info on a single subscriber."""
    permission_required = 'view_subscriber'

    def get(self, request, imsi=None):
        """Handles GET requests."""
        user_profile = UserProfile.objects.get(user=request.user)
        network = user_profile.network
        try:
            subscriber = Subscriber.objects.get(imsi=imsi,
                                                network=network)
        except Subscriber.DoesNotExist:
            return HttpResponseBadRequest()
        # Set the context with various stats.
        context = {
            'network': network,
            'networks': get_objects_for_user(request.user, 'view_network', klass=Network),
            'currency': CURRENCIES[network.subscriber_currency],
            'user_profile': user_profile,
            'subscriber': subscriber,
<<<<<<< HEAD
            'valid_through': subscriber.valid_through
=======
            'network': network
>>>>>>> 45a856ab
        }
        try:
            context['created'] = subscriber.usageevent_set.order_by(
                'date')[0].date
        except IndexError:
            context['created'] = None
        # Set usage info (SMS sent, total call duration, data usage).
        sms_kinds = ['free_sms', 'outside_sms', 'incoming_sms', 'local_sms',
                     'local_recv_sms', 'error_sms']
        context['num_sms'] = subscriber.usageevent_set.filter(
            kind__in=sms_kinds).count()
        call_kinds = ['free_call', 'outside_call', 'incoming_call',
                      'local_call', 'local_recv_call', 'error_call']
        calls = subscriber.usageevent_set.filter(kind__in=call_kinds)
        context['number_of_calls'] = len(calls)
        context['voice_sec'] = sum([call.voice_sec() for call in calls])
        gprs_events = subscriber.usageevent_set.filter(kind='gprs')
        up_bytes = sum([g.uploaded_bytes for g in gprs_events])
        down_bytes = sum([g.downloaded_bytes for g in gprs_events])
        context['up_bytes'] = humanize.naturalsize(up_bytes)
        context['down_bytes'] = humanize.naturalsize(down_bytes)
        context['total_bytes'] = humanize.naturalsize(up_bytes + down_bytes)
        # Render template.
        template = get_template('dashboard/subscriber_detail/info.html')
        html = template.render(context, request)
        return HttpResponse(html)


class SubscriberActivity(ProtectedView):
    """View activity for a single subscriber.

    Filtering is achieved by posting data to this CBV.  The view will redirect
    to get with some filtering parameters set.  Date params are formatted in
    two ways: once for the datepicker, another for the URL.
    """
    datepicker_time_format = '%Y-%m-%d at %I:%M%p'
    url_time_format = '%Y-%m-%d-at-%I.%M%p'
    permission_required = 'view_subscriber'

    def post(self, request, imsi=None):
        """Handles POST requests for activity filtering.

        Reads the POSTed params, sets them as URL params and redirects to GET.
        """
        url_params = {}
        if request.POST.get('keyword', None):
            url_params['keyword'] = request.POST.get('keyword')
        if request.POST.get('start_date', None):
            start_date = datetime.datetime.strptime(
                request.POST.get('start_date'), self.datepicker_time_format)
            url_params['start_date'] = start_date.strftime(
                self.url_time_format)
        if request.POST.get('end_date', None):
            end_date = datetime.datetime.strptime(
                request.POST.get('end_date'), self.datepicker_time_format)
            url_params['end_date'] = end_date.strftime(self.url_time_format)
        if request.POST.get('services[]', None):
            # We do some custom encoding of the services list to make the
            # URL look nicer.
            services = request.POST.getlist('services[]')
            url_params['services'] = '-'.join(services)
        kwargs = {
            'imsi': imsi
        }
        base_url = urlresolvers.reverse('subscriber-activity', kwargs=kwargs)
        url = '%s?%s' % (base_url, urllib.urlencode(url_params))
        return redirect(url)

    def get(self, request, imsi=None):
        """Handles GET requests."""
        user_profile = UserProfile.objects.get(user=request.user)
        network = user_profile.network
        try:
            subscriber = Subscriber.objects.get(imsi=imsi,
                                                network=network)
        except Subscriber.DoesNotExist:
            return HttpResponseBadRequest()

        # Queue up the recent events for the subscriber.
        events = subscriber.usageevent_set.all().order_by('-date')
        total_number_of_events = len(events)

        # Progressively filter events by start and end date, if they're
        # specified.  Cast them in the UserProfile's timezone.
        user_profile_timezone = pytz.timezone(user_profile.timezone)
        start_date = request.GET.get('start_date', None)
        if start_date:
            start_date = django_utils_timezone.make_aware(
                datetime.datetime.strptime(start_date, self.url_time_format),
                user_profile_timezone)
            now = datetime.datetime.now(pytz.UTC)
            events = events.filter(date__range=(start_date, now))
        end_date = request.GET.get('end_date', None)
        if end_date:
            end_date = django_utils_timezone.make_aware(
                datetime.datetime.strptime(end_date, self.url_time_format),
                user_profile_timezone)
            years_ago = django_utils_timezone.make_aware(
                datetime.datetime.strptime('Jan 1 2013', '%b %d %Y'),
                user_profile_timezone)
            events = events.filter(date__range=(years_ago, end_date))

        # Filter events by keyword.
        keyword = request.GET.get('keyword', '')
        if keyword:
            events = (events.filter(kind__icontains=keyword) |
                      events.filter(reason__icontains=keyword))

        # Filter the services.  If 'other' is selected, result is
        # !(any excluded options). If 'other' is not selected, result is
        # OR(selected options).
        all_services = set(['sms', 'call', 'gprs', 'transfer', 'other'])
        checked_services = request.GET.get('services', None)
        if checked_services:
            checked_services = set(checked_services.split('-'))
        else:
            # ..just assume that's a mistake and check em all.
            checked_services = all_services
        if "other" in checked_services:
            for excluded_service in all_services - checked_services:
                events = events.exclude(kind__icontains=excluded_service)
        else:
            queryset = [Q(kind__icontains=s) for s in checked_services]
            events = events.filter(reduce(operator.or_, queryset))

        # Setup the activity table with these events.
        subscriber_activity_table = django_tables.SubscriberActivityTable(
            list(events))
        tables.RequestConfig(request, paginate={'per_page': 15}).configure(
            subscriber_activity_table)

        # If start and end dates were specified, reformat them so we can inject
        # them into the datepickers.
        context_start_date, context_end_date = None, None
        if start_date:
            context_start_date = start_date.strftime(
                self.datepicker_time_format)
        if end_date:
            context_end_date = end_date.strftime(self.datepicker_time_format)

        context = {
            'network': network,
            'networks': get_objects_for_user(request.user, 'view_network', klass=Network),
            'currency': CURRENCIES[network.subscriber_currency],
            'user_profile': user_profile,
            'subscriber': subscriber,
            'subscriber_activity_table': subscriber_activity_table,
            'total_number_of_events': total_number_of_events,
            'number_of_filtered_events': len(events),
            'keyword': keyword,
            'start_date': context_start_date,
            'end_date': context_end_date,
            'all_services': all_services,
            'checked_services': checked_services,
            'network': network
        }

        template = get_template('dashboard/subscriber_detail/activity.html')
        html = template.render(context, request)
        return HttpResponse(html)


class SubscriberSendSMS(ProtectedView):
    """Send an SMS to a single subscriber."""
    permission_required = 'view_subscriber'

    def get(self, request, imsi=None):
        """Handles GET requests."""
        user_profile = UserProfile.objects.get(user=request.user)
        network = user_profile.network
        try:
            subscriber = Subscriber.objects.get(imsi=imsi,
                                                network=network)
        except Subscriber.DoesNotExist:
            return HttpResponseBadRequest()

        initial_form_data = {
            'imsi': subscriber.imsi
        }
        # Set the response context.
        context = {
            'network': network,
            'networks': get_objects_for_user(request.user, 'view_network', klass=Network),
            'user_profile': user_profile,
            'subscriber': subscriber,
            'send_sms_form': dform.SubscriberSendSMSForm(
                initial=initial_form_data),
            'network': network
        }
        # Render template.
        template = get_template('dashboard/subscriber_detail/send_sms.html')
        html = template.render(context, request)
        return HttpResponse(html)

    def post(self, request, imsi=None):
        user_profile = UserProfile.objects.get(user=request.user)
        network = user_profile.network
        if 'message' not in request.POST:
            return HttpResponseBadRequest()
        try:
            sub = Subscriber.objects.get(imsi=imsi,
                                         network=network)
        except Subscriber.DoesNotExist:
            return HttpResponseBadRequest()
        # Fire off an async task request to send the SMS.  We send to the
        # subscriber's first number and from some admin number.
        num = sub.number_set.all()[0]
        params = {
            'to': num.number,
            'sender': '0000',
            'text': request.POST['message'],
            'msgid': str(uuid.uuid4())
        }
        url = sub.bts.inbound_url + "/endaga_sms"
        tasks.async_post.delay(url, params)
        params = {
            'imsi': sub.imsi
        }
        url_params = {
            'sent': 'true'
        }
        base_url = urlresolvers.reverse('subscriber-send-sms', kwargs=params)
        url = '%s?%s' % (base_url, urllib.urlencode(url_params))
        return redirect(url)


class SubscriberAdjustCredit(ProtectedView):
    """Adjust credit for a single subscriber."""
    permission_required = 'view_subscriber'

    def get(self, request, imsi=None):
        """Handles GET requests."""
        user_profile = UserProfile.objects.get(user=request.user)
        network = user_profile.network
        try:
            subscriber = Subscriber.objects.get(imsi=imsi,
                                                network=network)
            # Set the response context.
            pending_updates = subscriber.pendingcreditupdate_set.all().order_by(
                'date')
            initial_form_data = {
                'imsi': subscriber.imsi,
            }
            context = {
                'network': network,
                'networks': get_objects_for_user(request.user, 'view_network',
                                                 klass=Network),
                'currency': CURRENCIES[network.subscriber_currency],
                'user_profile': user_profile,
                'subscriber': subscriber,
                'pending_updates': pending_updates,
                'credit_update_form': dform.SubscriberCreditUpdateForm(
                    initial=initial_form_data),
            }
            # Render template.
            template = get_template(
                'dashboard/subscriber_detail/adjust_credit.html')
            html = template.render(context, request)
            return HttpResponse(html)
        except Subscriber.DoesNotExist:
            return HttpResponseBadRequest()
<<<<<<< HEAD
=======
        # Set the response context.
        pending_updates = subscriber.pendingcreditupdate_set.all().order_by(
            'date')
        initial_form_data = {
            'imsi': subscriber.imsi,
        }
        context = {
            'networks': get_objects_for_user(request.user, 'view_network', klass=Network),
            'currency': CURRENCIES[network.subscriber_currency],
            'user_profile': user_profile,
            'subscriber': subscriber,
            'pending_updates': pending_updates,
            'credit_update_form': dform.SubscriberCreditUpdateForm(
                initial=initial_form_data),
            'network': network
        }
        # Render template.
        template = get_template(
            'dashboard/subscriber_detail/adjust_credit.html')
        html = template.render(context, request)
        return HttpResponse(html)
>>>>>>> 45a856ab

    def post(self, request, imsi=None):
        """Operators can use this API to add credit to a subscriber.

        These additions become PendingCreditUpdates and celery will try to
        "apply" then by sending the info to the corresponding BTS.  The
        operator may also delete PendingCreditUpdates, effectively canceling
        them.
        """
        user_profile = UserProfile.objects.get(user=request.user)
        network = user_profile.network
        # In all cases we'll redirect back to the adjust-credit page.
        sub = Subscriber.objects.get(imsi=imsi, network=network)
        params = {
            'imsi': sub.imsi
        }
        adjust_credit_redirect = redirect(
            urlresolvers.reverse('subscriber-adjust-credit', kwargs=params))
        # Validate the input.
        if 'amount' not in request.POST:
            return HttpResponseBadRequest()
        error_text = 'Credit value must be between -10M and 10M.'

        try:

            currency = network.subscriber_currency
            amount = parse_credits(request.POST['amount'],
                    CURRENCIES[currency]).amount_raw
            currency_value = str(humanize_credits(network.max_balance, CURRENCIES[currency]))
            if abs(amount) > 2147483647:
                error_text = 'Credit value must be between -10M and 10M.'
                raise ValueError(error_text)
            if sub.balance + amount > network.max_account_limit:
                error_text = 'Error : Crossed Credit Limit.'
                raise ValueError(error_text)
            try:
                # Check for existing denomination range exist.
                denom_exists = NetworkDenomination.objects.get(
                    start_amount__lte=amount,
                    end_amount__gte=amount,
                    network=network)
                # Update user validity for recharge denomination amount
                if denom_exists.validity_days > 0:
                    try:
                        # Validation suceeded, create a PCU and start the
                        # update credit task.
                        msgid = str(uuid.uuid4())
                        credit_update = PendingCreditUpdate(subscriber=sub,
                                                            uuid=msgid,
                                                            amount=amount)
                        credit_update.save()
                        tasks.update_credit.delay(sub.imsi, msgid)
                        return adjust_credit_redirect
                    except Number.DoesNotExist:
                        error_text = 'Subscriber has no number assigned.'
                        raise ValueError(error_text)
            except NetworkDenomination.DoesNotExist:
                error_text = 'Credit value must be in denomination range.'
                raise ValueError(error_text)
        except ValueError:
            messages.error(request, error_text,
                           extra_tags="alert alert-danger")
            return adjust_credit_redirect

    def delete(self, request, imsi=None):
        """Handle the deletion of Pending Credit Updates."""
        user_profile = UserProfile.objects.get(user=request.user)
        network = user_profile.network
        request_data = QueryDict(request.body)
        if "pending_id" not in request_data:
            return HttpResponseBadRequest()
        pending_id = request_data['pending_id']
        try:
            update = PendingCreditUpdate.objects.get(uuid=pending_id)
        except PendingCreditUpdate.DoesNotExist:
            return HttpResponseBadRequest()
        if update.subscriber.network != network:
            return HttpResponseBadRequest()
        update.delete()
        return HttpResponse()


class SubscriberEdit(ProtectedView):
    """Edit a single subscriber's info."""
    permission_required = 'view_subscriber'

    def get(self, request, imsi=None):
        """Handles GET requests."""
        user_profile = UserProfile.objects.get(user=request.user)
        network = user_profile.network
        try:
            subscriber = Subscriber.objects.get(imsi=imsi,
                                                network=network)
        except Subscriber.DoesNotExist:
            return HttpResponseBadRequest()
        # Set the response context.
        initial_form_data = {
            'imsi': subscriber.imsi,
            'name': subscriber.name,
            'prevent_automatic_deactivation': (
                subscriber.prevent_automatic_deactivation),
        }
        context = {
            'network': network,
            'networks': get_objects_for_user(request.user, 'view_network', klass=Network),
            'user_profile': user_profile,
            'subscriber': subscriber,
            'subscriber_info_form': dform.SubscriberInfoForm(
                initial=initial_form_data),
            'network_version': (
                subscriber.network.get_lowest_tower_version()),
            'network': network
        }
        # Render template.
        template = get_template(
            'dashboard/subscriber_detail/edit.html')
        html = template.render(context, request)
        return HttpResponse(html)

    def post(self, request, imsi=None):
        """Handles POST requests to change subscriber info."""
        user_profile = UserProfile.objects.get(user=request.user)
        network = user_profile.network
        try:
            subscriber = Subscriber.objects.get(imsi=imsi,
                                                network=network)
        except Subscriber.DoesNotExist:
            return HttpResponseBadRequest()
        if (request.POST.get('name') and
                subscriber.name != request.POST.get('name')):
            subscriber.name = request.POST.get('name')
            subscriber.save()
        if request.POST.get('prevent_automatic_deactivation'):
            protected = (
                request.POST.get('prevent_automatic_deactivation') == 'True')
            subscriber.prevent_automatic_deactivation = protected
            subscriber.save()
        messages.success(request, "Subscriber information updated.",
                         extra_tags="alert alert-success")
        kwargs = {
            'imsi': imsi
        }
        return redirect(urlresolvers.reverse('subscriber-edit', kwargs=kwargs))


class ActivityView(ProtectedView):
    """View activity on the network."""
    permission_required = 'view_usage'
    datepicker_time_format = '%Y-%m-%d at %I:%M%p'

    def get(self, request, *args, **kwargs):
        return self._handle_request(request)

    def post(self, request, *args, **kwargs):
        return self._handle_request(request)

    def _handle_request(self, request):
        """Process request.

        We want filters to persist even when someone changes pages without
        re-submitting the form. Page changes will always come over a GET
        request, not a POST.
         - If it's a GET, we should try to pull settings from the session.
         - If it's a POST, we should replace whatever is in the session.
         - If it's a GET with no page, we should blank out the session.
        """
        profile = UserProfile.objects.get(user=request.user)
        network = profile.network
        # Process parameters.
        # We want filters to persist even when someone changes pages without
        # re-submitting the form. Page changes will always come over a GET
        # request, not a POST.
        # - If it's a GET, we should try to pull settings from the session.
        # - If it's a POST, we should replace whatever is in the session.
        # - If it's a GET with no page variable, we should blank out the
        #   session.
        if request.method == "POST":
            page = 1
            request.session['keyword'] = request.POST.get('keyword', None)
            request.session['start_date'] = request.POST.get('start_date',
                                                             None)
            request.session['end_date'] = request.POST.get('end_date', None)
            request.session['services'] = request.POST.getlist('services[]',
                                                               None)
            # Added to check password to download the csv
            if (request.user.check_password(request.POST.get('password'))):
                response = {'status': 'ok'}
                return HttpResponse(json.dumps(response),
                                    content_type="application/json")

            # We always just do a redirect to GET. We include page reference
            # to retain the search parameters in the session.
            return redirect(urlresolvers.reverse('network-activity') +
                            "?page=1")

        elif request.method == "GET":
            page = request.GET.get('page', 1)
            if 'page' not in request.GET:
                # Reset filtering params.
                request.session['keyword'] = None
                request.session['start_date'] = None
                request.session['end_date'] = None
                request.session['services'] = None
        else:
            return HttpResponseBadRequest()

        # Determine if there has been any activity on the network (if not, we
        # won't show the filter boxes).
        network_has_activity = UsageEvent.objects.filter(
            network=network).exists()
        # Read filtering params out of the session.
        keyword = request.session['keyword']
        start_date = request.session['start_date']
        end_date = request.session['end_date']
        services = request.session['services']
        events = self._get_events(profile, keyword, start_date, end_date,
                                  services)
        event_count = events.count()

        currency = CURRENCIES[network.subscriber_currency]

        # If a CSV has been requested, return that here.
        # TODO(shaddi): Kind of a hack, probably should be exposed as REST API
        if request.method == "GET" and request.GET.get('csv', False):
            headers = [
                'Transaction ID',
                'Day',
                'Time',
                'Time Zone',
                'Subscriber IMSI',
                'BTS Identifier',
                'BTS Name',
                'Type of Event',
                'Description',
                'From Number',
                'To Number',
                'Billable Call Duration (sec)',
                'Total Call Duration (sec)',
                'Tariff (%s)' % (currency,),
                'Cost (%s)' % (currency,),
                'Prior Balance (%s)' % (currency,),
                'Final Balance (%s)' % (currency,),
                'Bytes Uploaded',
                'Bytes Downloaded',
            ]
            response = HttpResponse(content_type='text/csv')
            # TODO(shaddi): use a filename that captures the search terms?
            response['Content-Disposition'] = ('attachment;filename='
                                               '"etage-%s.csv"') \
                % (datetime.datetime.now().date(),)
            writer = csv.writer(response)
            writer.writerow(headers)
            # Forcibly limit to 7000 items.
            timezone = pytz.timezone(profile.timezone)
            for e in events[:7000]:
                #first strip the IMSI off if present
                subscriber = e.subscriber_imsi
                if e.subscriber_imsi.startswith('IMSI'):
                    subscriber = e.subscriber_imsi[4:]

                tz_date = django_utils_timezone.localtime(e.date, timezone)

                writer.writerow([
                    e.transaction_id,
                    tz_date.date().strftime("%m-%d-%Y"),
                    tz_date.time().strftime("%I:%M:%S %p"),
                    timezone,
                    subscriber,
                    e.bts_uuid,
                    e.bts.nickname if e.bts else "<deleted BTS>",
                    e.kind,
                    e.reason,
                    e.from_number,
                    e.to_number,
                    e.billsec,
                    e.call_duration,
                    humanize_credits(e.tariff, currency=currency).amount_str()
                    if e.tariff else None,
                    humanize_credits(e.change, currency=currency).amount_str()
                    if e.change else None,
                    humanize_credits(e.oldamt, currency=currency).amount_str()
                    if e.oldamt else None,
                    humanize_credits(e.newamt, currency=currency).amount_str()
                    if e.newamt else None,
                    e.uploaded_bytes,
                    e.downloaded_bytes,
                    ])
            return response
        # Otherwise, we paginate.
        event_paginator = Paginator(events, 25)
        try:
            events = event_paginator.page(page)
        except PageNotAnInteger:
            # If page is not an integer, deliver first page.
            events = event_paginator.page(1)
        except EmptyPage:
            # If page is out of range (e.g. 999), deliver last page of results.
            events = event_paginator.page(event_paginator.num_pages)
        # Setup the context for the template.
        context = {
            'network': network,
            'networks': get_objects_for_user(request.user, 'view_network', klass=Network),
            'currency': CURRENCIES[network.subscriber_currency],
            'user_profile': profile,
            'network_has_activity': network_has_activity,
            'events': events,
            'event_count': event_count,
        }


        # Setup various stuff for filter form generation.
        service_names = ["SMS", "Call", "GPRS", "Transfer", "Other"]
        if not services:
            context['service_types'] = [
                ("SMS", True),
                ("Call", True),
                ("GPRS", True),
                ("Transfer", True),
                ("Other", True)
            ]
        else:
            context['service_types'] = []
            for name in service_names:
                if name.lower() in services:
                    context['service_types'].append((name, True))
                else:
                    context['service_types'].append((name, False))
        context['eventfilter'] = {
            'keyword': keyword,
            'start_date': start_date,
            'end_date': end_date
        }
        template = get_template('dashboard/activity.html')
        html = template.render(context, request)
        return HttpResponse(html)

    def _get_events(self, user_profile, query=None, start_date=None,
                    end_date=None, services=None):
        network = user_profile.network
        events = UsageEvent.objects.filter(
            network=network).order_by('-date')
        # If only one of these is set, set the other one.  Otherwise, both are
        # set, or neither.
        if start_date and not end_date:
            end_date = "2300-01-01 at 01:01AM"
        elif end_date and not start_date:
            start_date = "2000-01-01 at 01:01AM"
        if query:
            events = self._search_events(user_profile, query, events)
        if start_date or end_date:
            # Convert date strings to datetimes and cast them into the
            # UserProfile's timezone.
            user_profile_timezone = pytz.timezone(user_profile.timezone)
            start_date = django_utils_timezone.make_aware(
                datetime.datetime.strptime(
                    start_date, self.datepicker_time_format),
                user_profile_timezone)
            end_date = django_utils_timezone.make_aware(
                datetime.datetime.strptime(
                    end_date, self.datepicker_time_format),
                user_profile_timezone)
            events = events.filter(date__range=(start_date, end_date))
        # filtering services. If 'other' is selected, result is !(any excluded
        # options). If 'other' is not selected, result is OR(selected options).
        if services:
            possible_services = set(['sms', 'call', 'gprs', 'transfer',
                                     'other'])
            selected_services = set(services)
            if "other" in services:
                excluded = possible_services - selected_services
                for e in excluded:
                    events = events.exclude(kind__icontains=e)
            else:
                qs = [Q(kind__icontains=s) for s in services]
                events = events.filter(reduce(operator.or_, qs))
        return events

    def _search_events(self, profile, query_string, orig_events):
            """ Searches for events matching space-separated keyword list

            Args:
                a UserProfile object
                a space-separated query string
                a QuerySet containing UsageEvents we want to search through

            Returns:
                a QuerySet that matches the query string
            """
            network = profile.network
            queries = query_string.split()

            res_events = UsageEvent.objects.none()
            for query in queries:
                events = orig_events
                events = (events.filter(kind__icontains=query)
                          | events.filter(reason__icontains=query)
                          | events.filter(subscriber__name__icontains=query)
                          | events.filter(subscriber__imsi__icontains=query)
                          | events.filter(subscriber_imsi__icontains=query))

                # Get any numbers that match, and add their associated
                # subscribers' events to the results
                potential_subs = (
                    Number.objects.filter(number__icontains=query)
                                  .values('subscriber')
                                  .filter(subscriber__network=network)
                                  .distinct())
                if potential_subs:
                    events |= (UsageEvent.objects
                                .filter(subscriber__in=potential_subs))

                res_events |= events
            return res_events


<<<<<<< HEAD
class UserManagement(ProtectedView):
    permission_required = 'user_management'

    def get(self, request, *args, **kwargs):

        # Handles request from Network Admin or Cloud Admin
        user_profile = UserProfile.objects.get(user=request.user)
        network = user_profile.network
        user = User.objects.get(id=user_profile.user_id)
        available_permissions = get_perms(request.user, network)
        if not user.is_superuser:  # Network Admin
            role = USER_ROLES[0:len(USER_ROLES) - 1]
        else:  # Cloud Admin
            role = USER_ROLES
        content = ContentType.objects.get(
            app_label='endagaweb',model='network')
        network_permissions = Permission.objects.filter(
            codename__in=available_permissions,
            content_type_id=content.id).exclude(
            codename='view_network')
        context = {
            'network': network,
            'user_profile': user_profile,
            'networks': get_objects_for_user(request.user,
                                             'view_network', klass=Network),
            'permissions': network_permissions,
            'roles': role,
            }
        info_template = get_template('dashboard/user_management/add.html')
        html = info_template.render(context, request)
        return HttpResponse(html)

    def post(self, request, *args, **kwargs):
        user_profile = UserProfile.objects.get(user=request.user)
        network = user_profile.network
        available_permissions = get_perms(request.user, network)
        # setting email as username
        username = request.POST['email']
        email = request.POST['email']
        user_role = str(request.POST['role'])
        permissions = str(request.POST.get('permissions')).split(',')

        if len(permissions) < 1:
            message = "Minimum one permission is required to create user."
            messages.error(request, message, extra_tags="alert alert-danger")
            return JsonResponse({'status': 'error', 'message': message})

        # Disconnect the signal only to create user,set network,role and group
        post_save.disconnect(UserProfile.new_user_hook, sender=User)
        try:
            with transaction.atomic():
                user = User(username=username)

                if user_role == 'Network Admin':
                    user.is_staff = True
                else:
                    user.is_staff = user.is_superuser = False
                user.email = email
                user.save()
                # creates Token that BTSs on the network use to authenticate
                Token.objects.create(user=user)
                # Setup UserProfile database
                user_profile = UserProfile.objects.create(user=user)
                user_network = Network.objects.get(id=network.id)
                # Add the permissions
                for permission_id in permissions:
                    permission = Permission.objects.get(id=permission_id)
                    if permission.codename in available_permissions:
                        codename = 'endagaweb.' + permission.codename
                        assign_perm(codename, user, user_network)
                # view network permission as minimum permission
                assign_perm('endagaweb.view_network', user, user_network)

                # Set last network as default network for User
                user_profile.network = user_network
                user_profile.role = user_role
                user_profile.save()

        except IntegrityError:
            message = "User with email %s already exists!" % email
            post_save.connect(UserProfile.new_user_hook, sender=User)
            messages.error(request, message, extra_tags="alert alert-danger")
            # Re-connect the signal before return if it reaches exception
            post_save.connect(UserProfile.new_user_hook, sender=User)
            return JsonResponse({'status': 'error', 'message': message})

        # Sending email now to reset password
        try:
            self._send_reset_link(request)
            mail_info = 'Password reset Mail has been sent to %s' % email
            messages.success(request, mail_info)
        except Exception as ex:
            # Todo: proper handling of email
            # Checking mail log on terminal
            logger.error(ex)
            mail_info = '\n Please configure email to send password reset ' \
                        'link to user'
            messages.warning(request, mail_info,
                             extra_tags="alert alert-danger")
        # Re-connect the signal before return if it reaches exception
        post_save.connect(UserProfile.new_user_hook, sender=User)

        messages.success(request, 'User added successfully!')

        return JsonResponse(
            {'status': 'success', 'message': 'User added successfully'})

    def _send_reset_link(self, request):
        return password_reset(request,
                              post_reset_redirect=reverse('user-management'))


class UserUpdate(ProtectedView):
    permission_required = 'user_management'

    def get(self, request, *args, **kwargs):

        user_profile = UserProfile.objects.get(user=request.user)
        network = user_profile.network
        user = User.objects.get(id=user_profile.user_id)
        # Admin permissions on current network
        network_permissions = get_perms(request.user, network)
        update_user = False
        user_role = user_perms = None
        existing_user = request.GET.get('user', None)

        if not user.is_superuser:  # Network Admin
            role = USER_ROLES[0:len(USER_ROLES) - 1]
        else:  # Cloud Admin
            role = USER_ROLES
        available_permissions = Permission.objects.filter(
            codename__in=network_permissions).exclude(
            codename='view_network')
        # if altering existing user
        if existing_user is not None and User.objects.filter(
                email=existing_user).exists():
            update_user = True
            _user = User.objects.get(email=existing_user)
            _user_profile = UserProfile.objects.get(user=_user)
            user_role = _user_profile.role
            existing_permissions = get_perms(_user, user_profile.network)

            # Setup available and assigned permissions
            user_perms = Permission.objects.filter(
                codename__in=existing_permissions).exclude(
                codename='view_network')
            available_permissions = Permission.objects.filter(
                codename__in=network_permissions).exclude(
                codename__in=existing_permissions)

        context = {
            'network': network,
            'user_profile': user_profile,
            'networks': get_objects_for_user(request.user,
                                             'view_network', klass=Network),
            'permissions': available_permissions,
            'roles': role,
            'user_role': user_role,
            'update': update_user,
            'email': existing_user,
            'user_permissions': user_perms,
            }
        info_template = get_template('dashboard/user_management/edit.html')
        html = info_template.render(context, request)
        return HttpResponse(html)

    def post(self, request, *args, **kwargs):
        user_profile = UserProfile.objects.get(user=request.user)
        network = user_profile.network
        email = request.POST['email']
        user_role = str(request.POST['role'])
        permissions = request.POST.get('permissions')
        user = User.objects.get(email=email)
        user_profile = UserProfile.objects.get(user=user)
        existing_permissions = get_perms(user, network)

        if len(permissions) > 1:
            permissions = permissions.split(',')
            if user_role == 'Network Admin':
                user.is_staff = True
            else:
                user.is_staff = user.is_superuser = False
            user.save()

            # Update Permissions
            new_permissions = []
            for permission_id in permissions:
                permission = Permission.objects.get(id=permission_id)
                new_permissions.append(permission.codename)

            user_permissions = set(existing_permissions + new_permissions)
            for user_perm in user_permissions:
                perm = 'endagaweb.' + user_perm
                if user_perm not in new_permissions:
                    remove_perm(perm, user, network)
                else:
                    assign_perm(perm, user, network)
            assign_perm('endagaweb.view_network', user, network)
            user_profile.network = network
            if user_profile.role != user_role:
                user_profile.role = user_role
            user_profile.save()
            message = 'User updated successfully!'
            messages.success(request, message)

        else:
            if len(existing_permissions) < 1:
                message = 'Nothing to update!'
            else:
                for permission in existing_permissions:
                    perm = 'endagaweb.' + permission
                    remove_perm(perm, user, network)
                message = 'Removed all permissions!'
            messages.info(request, message)

        return HttpResponse(request, message)


class UserDelete(ProtectedView):
    permission_required = 'user_management'

    def get(self, request, *args, **kwargs):

        # Use render_table to hide/unhide users on search page.
        user_profile = UserProfile.objects.get(user=request.user)
        network = user_profile.network

        query = request.GET.get('query', None)

        if query:
            query_users = (
                User.objects.filter(username__icontains=query))
            if not user_profile.user.is_superuser:
                query_users = (
                    User.objects.filter(username__icontains=query)).exclude(
                    is_superuser=True)
            render_table = True
        else:
            query_users = (
                User.objects.all()).exclude(is_superuser=True)
            # Set True to display all users without search
            render_table = False

        # Setup the subscriber table.
        user_table = django_tables.UserTable(list(query_users))
        tables.RequestConfig(request, paginate={'per_page': 10}).configure(
            user_table)

        context = {
            'network': network,
            'search': dform.UserSearchForm({'query': query}),
            'users_found': len(query_users),
            'user_table': user_table,
            'show_all_users': render_table,
            'user_profile': user_profile,
            'networks': get_objects_for_user(request.user, 'view_network',
                                             klass=Network),
        }

        # Check logged in user permission for delete user
        # Render template.
        info_template = get_template('dashboard/user_management/delete.html')
        html = info_template.render(context, request)
        return HttpResponse(html)

    def post(self, request, *args, **kwargs):
        """Handles POST requests to delete User."""
        user_profile = UserProfile.objects.get(user=request.user)
        try:
            user = User.objects.get(id=request.GET['user'])
        except User.DoesNotExist:
            return HttpResponseBadRequest()

        if ((user_profile.user.is_superuser and user_profile.user.is_staff) and
                (not user.is_superuser)) or (
                    user_profile.user.is_staff and (not user.is_staff)):
            user.delete()
            message = '%s deleted successfully!' % user.username
            messages.success(request, message, extra_tags="alert alert-danger")
        elif user_profile.user.id == user.id:
            message = 'You cannot delete yourself.'
            messages.error(request, message, extra_tags="alert alert-danger")
        else:
            role = 'Cloud Admin'
            message = 'You don\'t have sufficient privileges to delete %s(%s).' % (
                user.username, role)
            if user.is_superuser:
                role = 'Network Admin'
                message = 'You cannot delete %s (%s).Please contact Cloud ' \
                          'Admin for support!' % (user.username, role)
            messages.error(request, message, extra_tags="alert alert-danger")

        return HttpResponse(request, message)


class UserBlockUnblock(ProtectedView):
    permission_required = 'user_management'

    def get(self, request, *args, **kwargs):
        user_profile = UserProfile.objects.get(user=request.user)
        network = user_profile.network
        query = request.GET.get('query', None)

        if query:
            query_users = (
                User.objects.filter(username__icontains=query))
        else:
            query_users = User.objects.all().exclude(is_active=True)
        if not user_profile.user.is_superuser:
            query_users = query_users.exclude(is_superuser=True)

        # Setup the subscriber table.
        user_table = django_tables.BlockedUserTable(list(query_users))
        tables.RequestConfig(request, paginate={'per_page': 10}).configure(
            user_table)
        context = {
            'network': network,
            'search': dform.UserSearchForm({'query': query}),
            'users_found': len(query_users),
            'user_table': user_table,
            'user_profile': user_profile,
            'networks': get_objects_for_user(request.user, 'view_network',
                                             klass=Network),
        }
        # Check logged in user permission for block user
        info_template = get_template('dashboard/user_management/block-unblock.html')

        html = info_template.render(context, request)
        return HttpResponse(html)

    def post(self, request, *args, **kwargs):
        """Handles POST requests to block/unblock User.
        """
        user_profile = UserProfile.objects.get(user=request.user)
        try:
            user = User.objects.get(id=request.GET['user'])
        except User.DoesNotExist:
            return HttpResponseBadRequest()
        if ((user_profile.user.is_superuser and user_profile.user.is_staff) and
                (not user.is_superuser)) or (
                    user_profile.user.is_staff and (not user.is_staff)):
            if user.is_active:
                user.is_active = False
                message = '%s is Blocked!' % user.username
            else:
                user.is_active = True
                message = '%s is Unblocked!' % user.username
            user.save()
            messages.success(request, message, extra_tags="alert "
                                                          "alert-success")
            return HttpResponse(message)
        elif user_profile.user.id == user.id:
            message = 'You cannot block yourself.'
            messages.error(request, message, extra_tags="alert alert-danger")
        else:
            if user.is_active:
                status = 'Block'
            else:
                status = 'Unblock'
            message = 'Cannot %s %s' % (status, user.username)
            messages.error(request, message, extra_tags="alert alert-danger")
        return HttpResponse(request, message)


class SubscriberCategoryEdit(ProtectedView):
    """Search and update the category of the subscriber"""
    permission_required = 'edit_subscriber'

    def get(self, request, *args, **kwargs):
        return self._handle_request(request)

    def post(self, request, *args, **kwargs):
        return self._handle_request(request)

    def _handle_request(self, request):
        user_profile = UserProfile.objects.get(user=request.user)
        network = user_profile.network
        all_subscribers = Subscriber.objects.filter(network=network)

        if request.method == "GET":
            query = request.GET.get('query', '')
            show_table = False

            if query:
                # Get actual subs with partial IMSI matches or partial name
                # matches.
                query_subscribers = (
                    network.subscriber_set.filter(imsi__icontains=query) |
                    network.subscriber_set.filter(name__icontains=query))
                # Get ids of subs with partial number matches.
                sub_ids = network.number_set.filter(
                    number__icontains=query
                ).values_list('subscriber_id', flat=True)
                # Or them together to get list of actual matching subscribers.
                query_subscribers |= network.subscriber_set.filter(
                    id__in=sub_ids)
                show_table = True
            else:
                # Display all subscribers.
                query_subscribers = all_subscribers

            subscriber_table = django_tables.SubscriberManagementTable(
                list(query_subscribers))

            tables.RequestConfig(request, paginate={'per_page': 10}).configure(
                subscriber_table)

            # Render the response with context.
            context = {
                'network': network,
                'networks': get_objects_for_user(request.user, 'view_network',
                                                 klass=Network),
                'currency': CURRENCIES[network.subscriber_currency],
                'user_profile': user_profile,
                'total_number_of_subscribers': len(all_subscribers),
                'number_of_filtered_subscribers': len(query_subscribers),
                'query_subscribers': query_subscribers,
                'subscriber_table': subscriber_table,
                'show_table': show_table,
                'query': query,
            }
            template = get_template(
                'dashboard/subscriber_management/subscribers.html')
            html = template.render(context, request)
            return HttpResponse(html)

        elif request.method == "POST":
            imsi = request.POST.getlist('imsi_val[]')
            category = request.POST.get('category')

            try:
                update_imsi = Subscriber.objects.filter(imsi__in=imsi)
                update_imsi.update(role=category)
                message = "IMSI category updated successfully"
                messages.success(request, message,
                                 extra_tags="alert alert-success")
            except Exception as e:
                message = "IMSI category update cannot happen"
                messages.error(request, message,
                               extra_tags="alert alert-danger")
            return HttpResponse(message)
        else:
            return HttpResponseBadRequest()
=======
class BroadcastView(ProtectedView):
    """Send an SMS to a single subscriber."""

    def post(self, request):
        """Broadcast bulk SMS to network, tower or selected imsi.

        This API will call tasks.async_post method to send request to
        Client BTS system for broadcast SMS
        """

        sendto = request.POST.get('sendto', None)
        network_id = request.POST.get('network_id', None)
        tower_id = request.POST.get('tower_id', None)
        imsi_str = request.POST.get('imsi', None)
        message = request.POST.get('message', None)
        response = {
            'status': 'failed',
            'messages': [],
        }
        if sendto in ['network', 'tower']:
            if (sendto == 'tower' and not tower_id) or sendto == 'network':
                # Lookup for BTS inbound_url.
                bts_list = BTS.objects.filter(network=network_id)
                level = 'network'
                level_id = network_id
            else:
                # Lookup for BTS inbound_url.
                bts_list = BTS.objects.filter(id=tower_id)
                level = 'tower'
                level_id = tower_id

            for bts in bts_list:
                # Fire off an async task request to send the SMS.
                params = {
                    'to': '*',
                    'sender': '0000',
                    'text': message,
                    'msgid': str(uuid.uuid4()),
                    'level_id': level_id,
                    'level': level
                }
                url = bts.inbound_url + "/endaga_sms"
                tasks.async_post.delay(url, params)
        elif sendto == 'imsi':
            imsi_list = imsi_str.split(',')
            invalid_imsi = []
            subscribers = []
            for imsi in imsi_list:
                try:
                    sub = Subscriber.objects.get(imsi=imsi)
                    subscribers.append(sub)
                except Subscriber.DoesNotExist:
                    invalid_imsi.append(imsi)
            if not imsi_str:
                message = "Enter Subscriber IMSI number."
                response['messages'].append(message)
                return HttpResponse(json.dumps(response),
                                    content_type="application/json")
            if len(invalid_imsi) > 0:
                message = "Invalid %s in IMSI numbers." % (','.join(
                    invalid_imsi))
                response['messages'].append(message)
                return HttpResponse(json.dumps(response),
                                    content_type="application/json")
            for subscriber in subscribers:
                try:
                    # We send sms to the subscriber's first number.
                    num = subscriber.number_set.all()[0]
                except:
                    num = None
                if num:
                    # Fire off an async task request to send the SMS.
                    params = {
                        'to': num.number,
                        'sender': '0000',
                        'text': message,
                        'msgid': str(uuid.uuid4()),
                        'level_id': 123,
                        'level': 89
                    }
                    url = subscriber.bts.inbound_url + "/endaga_sms"
                    tasks.async_post.delay(url, params)
        else:
            response['messages'].append('Invalid request data.')
            return HttpResponse(json.dumps(response),
                                content_type="application/json")
        message = "Broadcast SMS sent successfully"
        response['status'] = 'ok'
        response['messages'].append(message)
        return HttpResponse(json.dumps(response),
                            content_type="application/json")
>>>>>>> 45a856ab
<|MERGE_RESOLUTION|>--- conflicted
+++ resolved
@@ -307,11 +307,7 @@
             'currency': CURRENCIES[network.subscriber_currency],
             'user_profile': user_profile,
             'subscriber': subscriber,
-<<<<<<< HEAD
-            'valid_through': subscriber.valid_through
-=======
-            'network': network
->>>>>>> 45a856ab
+            'valid_through': subscriber.valid_through,
         }
         try:
             context['created'] = subscriber.usageevent_set.order_by(
@@ -573,30 +569,6 @@
             return HttpResponse(html)
         except Subscriber.DoesNotExist:
             return HttpResponseBadRequest()
-<<<<<<< HEAD
-=======
-        # Set the response context.
-        pending_updates = subscriber.pendingcreditupdate_set.all().order_by(
-            'date')
-        initial_form_data = {
-            'imsi': subscriber.imsi,
-        }
-        context = {
-            'networks': get_objects_for_user(request.user, 'view_network', klass=Network),
-            'currency': CURRENCIES[network.subscriber_currency],
-            'user_profile': user_profile,
-            'subscriber': subscriber,
-            'pending_updates': pending_updates,
-            'credit_update_form': dform.SubscriberCreditUpdateForm(
-                initial=initial_form_data),
-            'network': network
-        }
-        # Render template.
-        template = get_template(
-            'dashboard/subscriber_detail/adjust_credit.html')
-        html = template.render(context, request)
-        return HttpResponse(html)
->>>>>>> 45a856ab
 
     def post(self, request, imsi=None):
         """Operators can use this API to add credit to a subscriber.
@@ -1012,7 +984,6 @@
             return res_events
 
 
-<<<<<<< HEAD
 class UserManagement(ProtectedView):
     permission_required = 'user_management'
 
@@ -1456,7 +1427,8 @@
             return HttpResponse(message)
         else:
             return HttpResponseBadRequest()
-=======
+
+
 class BroadcastView(ProtectedView):
     """Send an SMS to a single subscriber."""
 
@@ -1547,5 +1519,4 @@
         response['status'] = 'ok'
         response['messages'].append(message)
         return HttpResponse(json.dumps(response),
-                            content_type="application/json")
->>>>>>> 45a856ab
+                            content_type="application/json")