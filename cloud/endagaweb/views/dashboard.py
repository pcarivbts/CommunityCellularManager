--- conflicted
+++ resolved
@@ -240,7 +240,6 @@
 
     Returns:
        an HttpResponse
-<<<<<<< HEAD
     """
     permission_required = 'view_subscriber'
 
@@ -249,15 +248,6 @@
         network = user_profile.network
         all_subscribers = Subscriber.objects.filter(network=network)
 
-=======
-
-     check with POST method to update the subscriber role"""
-
-    if request.method == 'GET':
-        user_profile = UserProfile.objects.get(user=request.user)
-        network = user_profile.network
-        all_subscribers = Subscriber.objects.filter(network=network)
->>>>>>> c6d3dd6a
         query = request.GET.get('query', None)
         if query:
             # Get actual subs with partial IMSI matches or partial name matches.
@@ -276,25 +266,16 @@
             query_subscribers = all_subscribers
 
         # Setup the subscriber table.
-<<<<<<< HEAD
-        subscriber_table = django_tables.SubscriberTable(list(query_subscribers))
-=======
         subscriber_table = django_tables.SubscriberTable(
             list(query_subscribers))
->>>>>>> c6d3dd6a
         tables.RequestConfig(request, paginate={'per_page': 15}).configure(
             subscriber_table)
 
         # Render the response with context.
         context = {
-<<<<<<< HEAD
             'network': network,
-            'networks': get_objects_for_user(request.user,
-                                             'view_network', klass=Network),
-=======
             'networks': get_objects_for_user(request.user, 'view_network',
                                              klass=Network),
->>>>>>> c6d3dd6a
             'currency': CURRENCIES[network.subscriber_currency],
             'user_profile': user_profile,
             'total_number_of_subscribers': len(all_subscribers),
@@ -305,20 +286,17 @@
         template = get_template("dashboard/subscribers.html")
         html = template.render(context, request)
         return HttpResponse(html)
-<<<<<<< HEAD
-=======
-
-    if request.method == 'POST':
+
+    def post(self, request, *args, **kwargs):
         subscriber_imsi_list = request.POST.getlist('imsi_val[]')
         subscriber_role = request.POST.get('category')
         try:
             update_imsi = Subscriber.objects.filter(imsi__in=subscriber_imsi_list)
             update_imsi.update(role=subscriber_role)
-            reponse_message = "Subscriber role updated successfully."
+            response_message = "Subscriber role updated successfully."
         except Exception as e:
-            reponse_message = "Subscriber role update fail."
-        return HttpResponse(reponse_message)
->>>>>>> c6d3dd6a
+            response_message = "Subscriber role update fail."
+        return HttpResponse(response_message)
 
 
 class SubscriberInfo(ProtectedView):
@@ -506,7 +484,7 @@
 
 class SubscriberSendSMS(ProtectedView):
     """Send an SMS to a single subscriber."""
-    permission_required = 'view_subscriber'
+    permission_required = ['send_sms', 'view_subscriber']
 
     def get(self, request, imsi=None):
         """Handles GET requests."""
@@ -570,7 +548,7 @@
 
 class SubscriberAdjustCredit(ProtectedView):
     """Adjust credit for a single subscriber."""
-    permission_required = 'view_subscriber'
+    permission_required = ['adjust_credit','view_subscriber']
 
     def get(self, request, imsi=None):
         """Handles GET requests."""
@@ -687,7 +665,7 @@
 
 class SubscriberEdit(ProtectedView):
     """Edit a single subscriber's info."""
-    permission_required = 'view_subscriber'
+    permission_required = 'edit_subscriber'
 
     def get(self, request, imsi=None):
         """Handles GET requests."""
