"""Dashboard views.

Copyright (c) 2016-present, Facebook, Inc.
All rights reserved.

This source code is licensed under the BSD-style license found in the
LICENSE file in the root directory of this source tree. An additional grant
of patent rights can be found in the PATENTS file in the same directory.
"""

import csv
import datetime
import json
import logging
import operator
import time
import urllib
import uuid

import django_tables2 as tables
import humanize
import pytz
import stripe
from django.conf import settings
from django.contrib import messages
from django.contrib.auth.decorators import login_required
from django.contrib.auth.models import User, Permission, ContentType
from django.contrib.auth.views import password_reset
from django.core import urlresolvers
from django.core.paginator import Paginator, EmptyPage, PageNotAnInteger
from django.core.urlresolvers import reverse
from django.db import transaction, IntegrityError
from django.db.models import Q
from django.db.models.signals import post_save
from django.http import HttpResponse, HttpResponseBadRequest, QueryDict, \
    JsonResponse
from django.shortcuts import redirect
from django.template.loader import get_template
from django.utils import timezone as django_utils_timezone
from django.utils.decorators import method_decorator
from django.views.generic import View
from guardian.mixins import PermissionRequiredMixin
from guardian.shortcuts import assign_perm, get_perms, remove_perm, \
    get_users_with_perms
from guardian.shortcuts import (get_objects_for_user)
from rest_framework.authtoken.models import Token

from ccm.common.currency import parse_credits, humanize_credits, \
    CURRENCIES
from endagaweb import tasks
from endagaweb.forms import dashboard_forms as dform
<<<<<<< HEAD
from endagaweb.models import NetworkDenomination
=======
>>>>>>> d9a7721c
from endagaweb.models import (UserProfile, Subscriber, UsageEvent,
                              Network, PendingCreditUpdate, Number, BTS)
from endagaweb.util.currency import cents2mc
from endagaweb.views import django_tables


class ProtectedView(PermissionRequiredMixin, View):
    """ A class-based view that requires a login. """

    # title = ""

    @method_decorator(login_required)
    def dispatch(self, request, *args, **kwargs):
        user_profile = UserProfile.objects.get(user=request.user)
        PermissionRequiredMixin.permission_object = user_profile.network
        PermissionRequiredMixin.raise_exception = True
        return super(ProtectedView, self).dispatch(request, *args, **kwargs)

"""
Views for logged in users.
"""
USER_ROLES = ('Business Analyst', 'Loader',
              'Partner', 'Network Admin')


logger = logging.getLogger(__name__)

stripe.api_key = settings.STRIPE_API_KEY

# views
@login_required
def addcard(request):
    if request.method == 'POST':
        token = request.POST['stripe_token[id]']
        user_profile = UserProfile.objects.get(user=request.user)
        network = user_profile.network
        if network.update_card(token):
            messages.add_message(request, messages.INFO, "addcard_saved",
                    extra_tags="billing_resp_code")
            return redirect("/dashboard/billing")
        else:
            # The card has been declined
            messages.add_message(request, messages.ERROR,
                    "addcard_stripe_declined", extra_tags="billing_resp_code")
            return redirect("/dashboard/billing")
    else:
        return HttpResponseBadRequest()

@login_required
def addmoney(request):
    if request.method == 'POST':
        amt = cents2mc(int(float(request.POST['amount']) * 100))
        user_profile = UserProfile.objects.get(user=request.user)
        network = user_profile.network
        try:
            charge = network.authorize_card(amt, "credit", "Add Credit")
            network.add_credit(amt)
            network.capture_charge(charge.id)
            messages.add_message(request, messages.SUCCESS,
                                 "addmoney_stripe_success",
                                 extra_tags="billing_resp_code")
            return redirect("/dashboard/billing")
        except stripe.StripeError:
            logger.error("Failed to add money, stripe.CardError: %s", request)
            messages.add_message(request, messages.WARNING,
                                 "addmoney_stripe_error",
                                 extra_tags="billing_resp_code")
            return redirect("/dashboard/billing")
    else:
        return HttpResponseBadRequest()


class DashboardView(ProtectedView):
    """Main dashboard page with graph of network activity.

    The js on the template itself gets the data for the graph using the stats
    API.  We also load the server's notion of the current time so that we don't
    have to rely on the user's clock.
    """
    # view_network is default (minimum permission assigned)
    permission_required = 'view_network'

    def get(self, request):
        user_profile = UserProfile.objects.get(user=request.user)
        network = user_profile.network
        timezone_offset = pytz.timezone(user_profile.timezone).utcoffset(
            datetime.datetime.now()).total_seconds()
        # Determine if there has been any activity on the network (if not, we won't
        # show the graphs).
        network_has_activity = UsageEvent.objects.filter(
            network=network).exists()
        context = {
            'network': network,
            'networks': get_objects_for_user(request.user, 'view_network', klass=Network),
            'user_profile': user_profile,
            'network_id': network.id,
            'current_time_epoch': int(time.time()),
            'timezone_offset': timezone_offset,
            'network_has_activity': network_has_activity,
        }
        template = get_template("dashboard/index.html")
        html = template.render(context, request)
        return HttpResponse(html)


@login_required
def profile_view(request):
    """Shows the operator profile settings.

    Allows one to change email, name, password and timezone.
    """
    user_profile = UserProfile.objects.get(user=request.user)
    network = user_profile.network
    contact_form = dform.UpdateContactForm({
        'email': request.user.email,
        'first_name': request.user.first_name,
        'last_name': request.user.last_name,
        'timezone': user_profile.timezone
    })
    context = {
        'network': network,
        'networks': get_objects_for_user(request.user, 'view_network', klass=Network),
        'user_profile': user_profile,
        'contact_form': contact_form,
        'change_pass_form': dform.ChangePasswordForm(request.user),
        'update_notify_emails_form': dform.NotifyEmailsForm(
            {'notify_emails': user_profile.network.notify_emails}),
        'update_notify_numbers_form' : dform.NotifyNumbersForm(
            {'notify_numbers': user_profile.network.notify_numbers}),
    }
    template = get_template("dashboard/profile.html")
    html = template.render(context, request)
    return HttpResponse(html)


@login_required
def billing_view(request):
    """Shows CC info and transaction history."""
    user_profile = UserProfile.objects.get(user=request.user)
    network = user_profile.network
    transactions = (network.ledger.transaction_set.filter(
        kind__in=["credit", "adjustment"]).order_by('-created'))
    transaction_paginator = Paginator(transactions, 10)

    page = request.GET.get('page', 1)
    try:
        transactions = transaction_paginator.page(page)
    except PageNotAnInteger:
        # If page is not an integer, deliver first page.
        transactions = transaction_paginator.page(1)
    except EmptyPage:
        # If page is out of range (e.g. 9999), deliver last page of results.
        num_pages = transaction_paginator.num_pages
        transactions = transaction_paginator.page(num_pages)
    context = {
        'network': network,
        'networks': get_objects_for_user(request.user, 'view_network', klass=Network),
        'user_profile': user_profile,
        'transactions': transactions
    }

    # deal with messages; template needs to explicitly handle messages
    msgs = messages.get_messages(request)
    for m in msgs:
        if "billing_resp_code" in m.tags:
            context[m.message] = True # pass the message on to the template as-is

    if network.stripe_card_type == "American Express":
        context['card_type'] = 'AmEx'
    else:
        context['card_type'] = network.stripe_card_type

    # Pass in card types that have icons.
    context['cards_with_icons'] = ['Visa', 'AmEx', 'MasterCard', 'Discover']

    t = get_template("dashboard/billing.html")
    html = t.render(context, request)
    return HttpResponse(html)


class SubscriberListView(ProtectedView):
    """View the list of Subscribers at /dashboard/subscribers.

    You can pass 'query' as a GET request parameter -- it can contain a
    case-insensitive fragment of a subscriber name, IMSI or number.

    Args:
       request: (type?)

    Returns:
       an HttpResponse
    """
    permission_required = 'view_subscriber'

    def get(self, request, *args, **kwargs):
        user_profile = UserProfile.objects.get(user=request.user)
        network = user_profile.network
<<<<<<< HEAD
        currency = CURRENCIES[network.subscriber_currency]
=======
>>>>>>> d9a7721c
        all_subscribers = Subscriber.objects.filter(network=network)

        query = request.GET.get('query', None)
        if query:
            # Get actual subs with partial IMSI matches or partial name matches.
            query_subscribers = (
                network.subscriber_set.filter(imsi__icontains=query) |
                network.subscriber_set.filter(name__icontains=query))
            # Get ids of subs with partial number matches.
            sub_ids = network.number_set.filter(
                number__icontains=query
            ).values_list('subscriber_id', flat=True)
            # Or them together to get list of actual matching subscribers.
            query_subscribers |= network.subscriber_set.filter(
                id__in=sub_ids)
        else:
            # Display all subscribers.
            query_subscribers = all_subscribers

        # Setup the subscriber table.
<<<<<<< HEAD
        subscriber_table = django_tables.SubscriberTable(
            list(query_subscribers))
        tables.RequestConfig(request, paginate={'per_page': 15}).configure(
            subscriber_table)

        # If a CSV has been requested, return that here.
        if request.method == "GET" and request.GET.get('csv', False):
            headers = [
                'IMSI',
                'Name',
                'Number(s)',
                'Balance',
                'Status',
                'Last Active',
                'Role'
            ]
            response = HttpResponse(content_type='text/csv')
            response['Content-Disposition'] = ('attachment;filename='
                                               '"etage-subscribers-%s.csv"') \
                                              % (
                                              datetime.datetime.now().date(),)
            writer = csv.writer(response)
            writer.writerow(headers)
            # Forcibly limit to 7000 items.
            timezone = pytz.timezone(user_profile.timezone)
            for subscriber in all_subscribers[:7000]:
                status = 'camped' if subscriber.is_camped else 'not camped'
                writer.writerow([
                    subscriber.imsi,
                    subscriber.name,
                    subscriber.numbers(),
                    humanize_credits(subscriber.balance,
                                     currency=currency).amount_str(),
                    status,
                    subscriber.last_active,
                    subscriber.role,
                ])
            return response

        # Render the response with context.
        context = {
            'network': network,
            'networks': get_objects_for_user(request.user, 'view_network',
                                             klass=Network),
=======
        subscriber_table = django_tables.SubscriberTable(list(query_subscribers))
        tables.RequestConfig(request, paginate={'per_page': 15}).configure(
            subscriber_table)

        # Render the response with context.
        context = {
            'network': network,
            'networks': get_objects_for_user(request.user,
                                             'view_network', klass=Network),
>>>>>>> d9a7721c
            'currency': CURRENCIES[network.subscriber_currency],
            'user_profile': user_profile,
            'total_number_of_subscribers': len(all_subscribers),
            'number_of_filtered_subscribers': len(query_subscribers),
            'subscriber_table': subscriber_table,
            'search': dform.SubscriberSearchForm({'query': query}),
        }
        template = get_template("dashboard/subscribers.html")
        html = template.render(context, request)
        return HttpResponse(html)
<<<<<<< HEAD

    def post(self, request, *args, **kwargs):
        # Added to check password to download the csv

        if request.user.check_password(request.POST.get('password')):
            response = {'status': 'ok'}
        else:
            response = {'status': 'fail'}
        return HttpResponse(json.dumps(response),
                            content_type="application/json")


class SubscriberUpdateRole(ProtectedView):
    """Updates Subscriber Role ( Subscriber, Retailer, Test)
    """
    permission_required = ['edit_subscriber','view_subscriber']

    def post(self, request, *args, **kwargs):
        subscriber_imsi_list = request.POST.getlist('imsi_val[]')
        subscriber_role = request.POST.get('category')
        try:
            update_imsi = Subscriber.objects.filter(imsi__in=subscriber_imsi_list)
            update_imsi.update(role=subscriber_role)
            response_message = "Subscriber role updated successfully."
        except Exception as e:
            response_message = "Subscriber role update fail."
        return HttpResponse(response_message)
=======
>>>>>>> d9a7721c


class SubscriberInfo(ProtectedView):
    """View info on a single subscriber."""
    permission_required = 'view_subscriber'

    def get(self, request, imsi=None):
        """Handles GET requests."""
        user_profile = UserProfile.objects.get(user=request.user)
        network = user_profile.network
        try:
            subscriber = Subscriber.objects.get(imsi=imsi,
                                                network=network)
        except Subscriber.DoesNotExist:
            return HttpResponseBadRequest()
        # Set the context with various stats.
        context = {
            'network': network,
            'networks': get_objects_for_user(request.user, 'view_network', klass=Network),
            'currency': CURRENCIES[network.subscriber_currency],
            'user_profile': user_profile,
            'subscriber': subscriber,
            'valid_through': subscriber.valid_through,
        }
        try:
            context['created'] = subscriber.usageevent_set.order_by(
                'date')[0].date
        except IndexError:
            context['created'] = None
        # Set usage info (SMS sent, total call duration, data usage).
        sms_kinds = ['free_sms', 'outside_sms', 'incoming_sms', 'local_sms',
                     'local_recv_sms', 'error_sms']
        context['num_sms'] = subscriber.usageevent_set.filter(
            kind__in=sms_kinds).count()
        call_kinds = ['free_call', 'outside_call', 'incoming_call',
                      'local_call', 'local_recv_call', 'error_call']
        calls = subscriber.usageevent_set.filter(kind__in=call_kinds)
        context['number_of_calls'] = len(calls)
        context['voice_sec'] = sum([call.voice_sec() for call in calls])
        gprs_events = subscriber.usageevent_set.filter(kind='gprs')
        up_bytes = sum([g.uploaded_bytes for g in gprs_events])
        down_bytes = sum([g.downloaded_bytes for g in gprs_events])
        context['up_bytes'] = humanize.naturalsize(up_bytes)
        context['down_bytes'] = humanize.naturalsize(down_bytes)
        context['total_bytes'] = humanize.naturalsize(up_bytes + down_bytes)
        # Render template.
        template = get_template('dashboard/subscriber_detail/info.html')
        html = template.render(context, request)
        return HttpResponse(html)


class SubscriberActivity(ProtectedView):
    """View activity for a single subscriber.

    Filtering is achieved by posting data to this CBV.  The view will redirect
    to get with some filtering parameters set.  Date params are formatted in
    two ways: once for the datepicker, another for the URL.
    """
    datepicker_time_format = '%Y-%m-%d at %I:%M%p'
    url_time_format = '%Y-%m-%d-at-%I.%M%p'
    permission_required = 'view_subscriber'

    def post(self, request, imsi=None):
        """Handles POST requests for activity filtering.

        Reads the POSTed params, sets them as URL params and redirects to GET.
        """
        url_params = {}
        if request.POST.get('keyword', None):
            url_params['keyword'] = request.POST.get('keyword')
        if request.POST.get('start_date', None):
            start_date = datetime.datetime.strptime(
                request.POST.get('start_date'), self.datepicker_time_format)
            url_params['start_date'] = start_date.strftime(
                self.url_time_format)
        if request.POST.get('end_date', None):
            end_date = datetime.datetime.strptime(
                request.POST.get('end_date'), self.datepicker_time_format)
            url_params['end_date'] = end_date.strftime(self.url_time_format)
        if request.POST.get('services[]', None):
            # We do some custom encoding of the services list to make the
            # URL look nicer.
            services = request.POST.getlist('services[]')
            url_params['services'] = '-'.join(services)
        kwargs = {
            'imsi': imsi
        }
        base_url = urlresolvers.reverse('subscriber-activity', kwargs=kwargs)
        url = '%s?%s' % (base_url, urllib.urlencode(url_params))
        return redirect(url)

    def get(self, request, imsi=None):
        """Handles GET requests."""
        user_profile = UserProfile.objects.get(user=request.user)
        network = user_profile.network
        try:
            subscriber = Subscriber.objects.get(imsi=imsi,
                                                network=network)
        except Subscriber.DoesNotExist:
            return HttpResponseBadRequest()

        # Queue up the recent events for the subscriber.
        events = subscriber.usageevent_set.all().order_by('-date')
        total_number_of_events = len(events)

        # Progressively filter events by start and end date, if they're
        # specified.  Cast them in the UserProfile's timezone.
        user_profile_timezone = pytz.timezone(user_profile.timezone)
        start_date = request.GET.get('start_date', None)
        if start_date:
            start_date = django_utils_timezone.make_aware(
                datetime.datetime.strptime(start_date, self.url_time_format),
                user_profile_timezone)
            now = datetime.datetime.now(pytz.UTC)
            events = events.filter(date__range=(start_date, now))
        end_date = request.GET.get('end_date', None)
        if end_date:
            end_date = django_utils_timezone.make_aware(
                datetime.datetime.strptime(end_date, self.url_time_format),
                user_profile_timezone)
            years_ago = django_utils_timezone.make_aware(
                datetime.datetime.strptime('Jan 1 2013', '%b %d %Y'),
                user_profile_timezone)
            events = events.filter(date__range=(years_ago, end_date))

        # Filter events by keyword.
        keyword = request.GET.get('keyword', '')
        if keyword:
            events = (events.filter(kind__icontains=keyword) |
                      events.filter(reason__icontains=keyword))

        # Filter the services.  If 'other' is selected, result is
        # !(any excluded options). If 'other' is not selected, result is
        # OR(selected options).
        all_services = set(['sms', 'call', 'gprs', 'transfer', 'other'])
        checked_services = request.GET.get('services', None)
        if checked_services:
            checked_services = set(checked_services.split('-'))
        else:
            # ..just assume that's a mistake and check em all.
            checked_services = all_services
        if "other" in checked_services:
            for excluded_service in all_services - checked_services:
                events = events.exclude(kind__icontains=excluded_service)
        else:
            queryset = [Q(kind__icontains=s) for s in checked_services]
            events = events.filter(reduce(operator.or_, queryset))

        # Setup the activity table with these events.
        subscriber_activity_table = django_tables.SubscriberActivityTable(
            list(events))
        tables.RequestConfig(request, paginate={'per_page': 15}).configure(
            subscriber_activity_table)

        # If start and end dates were specified, reformat them so we can inject
        # them into the datepickers.
        context_start_date, context_end_date = None, None
        if start_date:
            context_start_date = start_date.strftime(
                self.datepicker_time_format)
        if end_date:
            context_end_date = end_date.strftime(self.datepicker_time_format)

        context = {
            'network': network,
            'networks': get_objects_for_user(request.user, 'view_network', klass=Network),
            'currency': CURRENCIES[network.subscriber_currency],
            'user_profile': user_profile,
            'subscriber': subscriber,
            'subscriber_activity_table': subscriber_activity_table,
            'total_number_of_events': total_number_of_events,
            'number_of_filtered_events': len(events),
            'keyword': keyword,
            'start_date': context_start_date,
            'end_date': context_end_date,
            'all_services': all_services,
            'checked_services': checked_services,
            'network': network
        }

        template = get_template('dashboard/subscriber_detail/activity.html')
        html = template.render(context, request)
        return HttpResponse(html)


class SubscriberSendSMS(ProtectedView):
    """Send an SMS to a single subscriber."""
    permission_required = ['send_sms', 'view_subscriber']

    def get(self, request, imsi=None):
        """Handles GET requests."""
        user_profile = UserProfile.objects.get(user=request.user)
        network = user_profile.network
        try:
            subscriber = Subscriber.objects.get(imsi=imsi,
                                                network=network)
        except Subscriber.DoesNotExist:
            return HttpResponseBadRequest()

        initial_form_data = {
            'imsi': subscriber.imsi
        }
        # Set the response context.
        context = {
            'network': network,
            'networks': get_objects_for_user(request.user, 'view_network', klass=Network),
            'user_profile': user_profile,
            'subscriber': subscriber,
            'send_sms_form': dform.SubscriberSendSMSForm(
                initial=initial_form_data),
            'network': network
        }
        # Render template.
        template = get_template('dashboard/subscriber_detail/send_sms.html')
        html = template.render(context, request)
        return HttpResponse(html)

    def post(self, request, imsi=None):
        user_profile = UserProfile.objects.get(user=request.user)
        network = user_profile.network
        if 'message' not in request.POST:
            return HttpResponseBadRequest()
        try:
            sub = Subscriber.objects.get(imsi=imsi,
                                         network=network)
        except Subscriber.DoesNotExist:
            return HttpResponseBadRequest()
        # Fire off an async task request to send the SMS.  We send to the
        # subscriber's first number and from some admin number.
        num = sub.number_set.all()[0]
        params = {
            'to': num.number,
            'sender': '0000',
            'text': request.POST['message'],
            'msgid': str(uuid.uuid4())
        }
        url = sub.bts.inbound_url + "/endaga_sms"
        tasks.async_post.delay(url, params)
        params = {
            'imsi': sub.imsi
        }
        url_params = {
            'sent': 'true'
        }
        base_url = urlresolvers.reverse('subscriber-send-sms', kwargs=params)
        url = '%s?%s' % (base_url, urllib.urlencode(url_params))
        return redirect(url)


class SubscriberAdjustCredit(ProtectedView):
    """Adjust credit for a single subscriber."""
    permission_required = ['adjust_credit','view_subscriber']

    def get(self, request, imsi=None):
        """Handles GET requests."""
        user_profile = UserProfile.objects.get(user=request.user)
        network = user_profile.network
        try:
            subscriber = Subscriber.objects.get(imsi=imsi,
                                                network=network)
            # Set the response context.
            pending_updates = subscriber.pendingcreditupdate_set.all().order_by(
                'date')
            initial_form_data = {
                'imsi': subscriber.imsi,
            }
            context = {
                'network': network,
                'networks': get_objects_for_user(request.user, 'view_network',
                                                 klass=Network),
                'currency': CURRENCIES[network.subscriber_currency],
                'user_profile': user_profile,
                'subscriber': subscriber,
                'pending_updates': pending_updates,
                'credit_update_form': dform.SubscriberCreditUpdateForm(
                    initial=initial_form_data),
            }
            # Render template.
            template = get_template(
                'dashboard/subscriber_detail/adjust_credit.html')
            html = template.render(context, request)
            return HttpResponse(html)
        except Subscriber.DoesNotExist:
            return HttpResponseBadRequest()
<<<<<<< HEAD
=======
        # Set the response context.
        pending_updates = subscriber.pendingcreditupdate_set.all().order_by(
            'date')
        initial_form_data = {
            'imsi': subscriber.imsi,
        }
        context = {
            'network': network,
            'networks': get_objects_for_user(request.user, 'view_network', klass=Network),
            'currency': CURRENCIES[network.subscriber_currency],
            'user_profile': user_profile,
            'subscriber': subscriber,
            'pending_updates': pending_updates,
            'credit_update_form': dform.SubscriberCreditUpdateForm(
                initial=initial_form_data),
        }
        # Render template.
        template = get_template(
            'dashboard/subscriber_detail/adjust_credit.html')
        html = template.render(context, request)
        return HttpResponse(html)
>>>>>>> d9a7721c

    def post(self, request, imsi=None):
        """Operators can use this API to add credit to a subscriber.

        These additions become PendingCreditUpdates and celery will try to
        "apply" then by sending the info to the corresponding BTS.  The
        operator may also delete PendingCreditUpdates, effectively canceling
        them.
        """
        user_profile = UserProfile.objects.get(user=request.user)
        network = user_profile.network
        # In all cases we'll redirect back to the adjust-credit page.
        sub = Subscriber.objects.get(imsi=imsi, network=network)
        params = {
            'imsi': sub.imsi
        }
        adjust_credit_redirect = redirect(
            urlresolvers.reverse('subscriber-adjust-credit', kwargs=params))
        # Validate the input.
        if 'amount' not in request.POST:
            return HttpResponseBadRequest()
        error_text = 'Error: credit value must be between -10M and 10M.'
        try:
            currency = network.subscriber_currency
            amount = parse_credits(request.POST['amount'],
                    CURRENCIES[currency]).amount_raw
            if abs(amount) > 2147483647:
                raise ValueError(error_text)
        except ValueError:
            messages.error(request, error_text)
            return adjust_credit_redirect
        # Validation suceeded, create a PCU and start the update credit task.
        msgid = str(uuid.uuid4())
        credit_update = PendingCreditUpdate(subscriber=sub, uuid=msgid,
                                            amount=amount)
        credit_update.save()
        tasks.update_credit.delay(sub.imsi, msgid)
        return adjust_credit_redirect

    def delete(self, request, imsi=None):
        """Handle the deletion of Pending Credit Updates."""
        user_profile = UserProfile.objects.get(user=request.user)
        network = user_profile.network
        request_data = QueryDict(request.body)
        if "pending_id" not in request_data:
            return HttpResponseBadRequest()
        pending_id = request_data['pending_id']
        try:
            update = PendingCreditUpdate.objects.get(uuid=pending_id)
        except PendingCreditUpdate.DoesNotExist:
            return HttpResponseBadRequest()
        if update.subscriber.network != network:
            return HttpResponseBadRequest()
        update.delete()
        return HttpResponse()


class SubscriberEdit(ProtectedView):
    """Edit a single subscriber's info."""
    permission_required = 'edit_subscriber'

    def get(self, request, imsi=None):
        """Handles GET requests."""
        user_profile = UserProfile.objects.get(user=request.user)
        network = user_profile.network
        try:
            subscriber = Subscriber.objects.get(imsi=imsi,
                                                network=network)
        except Subscriber.DoesNotExist:
            return HttpResponseBadRequest()
        # Set the response context.
        initial_form_data = {
            'imsi': subscriber.imsi,
            'name': subscriber.name,
            'prevent_automatic_deactivation': (
                subscriber.prevent_automatic_deactivation),
        }
        context = {
            'network': network,
            'networks': get_objects_for_user(request.user, 'view_network', klass=Network),
            'user_profile': user_profile,
            'subscriber': subscriber,
            'subscriber_info_form': dform.SubscriberInfoForm(
                initial=initial_form_data),
            'network_version': (
                subscriber.network.get_lowest_tower_version())
        }
        # Render template.
        template = get_template(
            'dashboard/subscriber_detail/edit.html')
        html = template.render(context, request)
        return HttpResponse(html)

    def post(self, request, imsi=None):
        """Handles POST requests to change subscriber info."""
        user_profile = UserProfile.objects.get(user=request.user)
        network = user_profile.network
        try:
            subscriber = Subscriber.objects.get(imsi=imsi,
                                                network=network)
        except Subscriber.DoesNotExist:
            return HttpResponseBadRequest()
        if (request.POST.get('name') and
                subscriber.name != request.POST.get('name')):
            subscriber.name = request.POST.get('name')
            subscriber.save()
        if request.POST.get('prevent_automatic_deactivation'):
            protected = (
                request.POST.get('prevent_automatic_deactivation') == 'True')
            subscriber.prevent_automatic_deactivation = protected
            subscriber.save()
        messages.success(request, "Subscriber information updated.",
                         extra_tags="alert alert-success")
        kwargs = {
            'imsi': imsi
        }
        return redirect(urlresolvers.reverse('subscriber-edit', kwargs=kwargs))


class ActivityView(ProtectedView):
    """View activity on the network."""
    permission_required = 'view_activity'
    datepicker_time_format = '%Y-%m-%d at %I:%M%p'

    def get(self, request, *args, **kwargs):
        return self._handle_request(request)

    def post(self, request, *args, **kwargs):
        return self._handle_request(request)

    def _handle_request(self, request):
        """Process request.

        We want filters to persist even when someone changes pages without
        re-submitting the form. Page changes will always come over a GET
        request, not a POST.
         - If it's a GET, we should try to pull settings from the session.
         - If it's a POST, we should replace whatever is in the session.
         - If it's a GET with no page, we should blank out the session.
        """
        profile = UserProfile.objects.get(user=request.user)
        network = profile.network
        # Process parameters.
        # We want filters to persist even when someone changes pages without
        # re-submitting the form. Page changes will always come over a GET
        # request, not a POST.
        # - If it's a GET, we should try to pull settings from the session.
        # - If it's a POST, we should replace whatever is in the session.
        # - If it's a GET with no page variable, we should blank out the
        #   session.
        if request.method == "POST":
            page = 1
            request.session['keyword'] = request.POST.get('keyword', None)
            request.session['start_date'] = request.POST.get('start_date',
                                                             None)
            request.session['end_date'] = request.POST.get('end_date', None)
            request.session['services'] = request.POST.getlist('services[]',
                                                               None)
            # Added to check password to download the csv
            if (request.user.check_password(request.POST.get('password'))):
                response = {'status': 'ok'}
                return HttpResponse(json.dumps(response),
                                    content_type="application/json")

            # We always just do a redirect to GET. We include page reference
            # to retain the search parameters in the session.
            return redirect(urlresolvers.reverse('network-activity') +
                            "?page=1")

        elif request.method == "GET":
            page = request.GET.get('page', 1)
            if 'page' not in request.GET:
                # Reset filtering params.
                request.session['keyword'] = None
                request.session['start_date'] = None
                request.session['end_date'] = None
                request.session['services'] = None
        else:
            return HttpResponseBadRequest()

        # Determine if there has been any activity on the network (if not, we
        # won't show the filter boxes).
        network_has_activity = UsageEvent.objects.filter(
            network=network).exists()
        # Read filtering params out of the session.
        keyword = request.session['keyword']
        start_date = request.session['start_date']
        end_date = request.session['end_date']
        services = request.session['services']
        events = self._get_events(profile, keyword, start_date, end_date,
                                  services)
        event_count = events.count()

        currency = CURRENCIES[network.subscriber_currency]

        # If a CSV has been requested, return that here.
        # TODO(shaddi): Kind of a hack, probably should be exposed as REST API
        if request.method == "GET" and request.GET.get('csv', False):
            headers = [
                'Transaction ID',
                'Day',
                'Time',
                'Time Zone',
                'Subscriber IMSI',
                'BTS Identifier',
                'BTS Name',
                'Type of Event',
                'Description',
                'From Number',
                'To Number',
                'Billable Call Duration (sec)',
                'Total Call Duration (sec)',
                'Tariff (%s)' % (currency,),
                'Cost (%s)' % (currency,),
                'Prior Balance (%s)' % (currency,),
                'Final Balance (%s)' % (currency,),
                'Bytes Uploaded',
                'Bytes Downloaded',
            ]
            response = HttpResponse(content_type='text/csv')
            # TODO(shaddi): use a filename that captures the search terms?
            response['Content-Disposition'] = ('attachment;filename='
                                               '"etage-%s.csv"') \
                % (datetime.datetime.now().date(),)
            writer = csv.writer(response)
            writer.writerow(headers)
            # Forcibly limit to 7000 items.
            timezone = pytz.timezone(profile.timezone)
            for e in events[:7000]:
                #first strip the IMSI off if present
                subscriber = e.subscriber_imsi
                if e.subscriber_imsi.startswith('IMSI'):
                    subscriber = e.subscriber_imsi[4:]

                tz_date = django_utils_timezone.localtime(e.date, timezone)

                writer.writerow([
                    e.transaction_id,
                    tz_date.date().strftime("%m-%d-%Y"),
                    tz_date.time().strftime("%I:%M:%S %p"),
                    timezone,
                    subscriber,
                    e.bts_uuid,
                    e.bts.nickname if e.bts else "<deleted BTS>",
                    e.kind,
                    e.reason,
                    e.from_number,
                    e.to_number,
                    e.billsec,
                    e.call_duration,
                    humanize_credits(e.tariff, currency=currency).amount_str()
                    if e.tariff else None,
                    humanize_credits(e.change, currency=currency).amount_str()
                    if e.change else None,
                    humanize_credits(e.oldamt, currency=currency).amount_str()
                    if e.oldamt else None,
                    humanize_credits(e.newamt, currency=currency).amount_str()
                    if e.newamt else None,
                    e.uploaded_bytes,
                    e.downloaded_bytes,
                    ])
            return response
        # Otherwise, we paginate.
        event_paginator = Paginator(events, 25)
        try:
            events = event_paginator.page(page)
        except PageNotAnInteger:
            # If page is not an integer, deliver first page.
            events = event_paginator.page(1)
        except EmptyPage:
            # If page is out of range (e.g. 999), deliver last page of results.
            events = event_paginator.page(event_paginator.num_pages)
        # Setup the context for the template.
        context = {
            'network': network,
            'networks': get_objects_for_user(request.user, 'view_network', klass=Network),
            'currency': CURRENCIES[network.subscriber_currency],
            'user_profile': profile,
            'network_has_activity': network_has_activity,
            'events': events,
            'event_count': event_count,
        }


        # Setup various stuff for filter form generation.
        service_names = ["SMS", "Call", "GPRS", "Transfer", "Other"]
        if not services:
            context['service_types'] = [
                ("SMS", True),
                ("Call", True),
                ("GPRS", True),
                ("Transfer", True),
                ("Other", True)
            ]
        else:
            context['service_types'] = []
            for name in service_names:
                if name.lower() in services:
                    context['service_types'].append((name, True))
                else:
                    context['service_types'].append((name, False))
        context['eventfilter'] = {
            'keyword': keyword,
            'start_date': start_date,
            'end_date': end_date
        }
        template = get_template('dashboard/activity.html')
        html = template.render(context, request)
        return HttpResponse(html)

    def _get_events(self, user_profile, query=None, start_date=None,
                    end_date=None, services=None):
        network = user_profile.network
        events = UsageEvent.objects.filter(
            network=network).order_by('-date')
        # If only one of these is set, set the other one.  Otherwise, both are
        # set, or neither.
        if start_date and not end_date:
            end_date = "2300-01-01 at 01:01AM"
        elif end_date and not start_date:
            start_date = "2000-01-01 at 01:01AM"
        if query:
            events = self._search_events(user_profile, query, events)
        if start_date or end_date:
            # Convert date strings to datetimes and cast them into the
            # UserProfile's timezone.
            user_profile_timezone = pytz.timezone(user_profile.timezone)
            start_date = django_utils_timezone.make_aware(
                datetime.datetime.strptime(
                    start_date, self.datepicker_time_format),
                user_profile_timezone)
            end_date = django_utils_timezone.make_aware(
                datetime.datetime.strptime(
                    end_date, self.datepicker_time_format),
                user_profile_timezone)
            events = events.filter(date__range=(start_date, end_date))
        # filtering services. If 'other' is selected, result is !(any excluded
        # options). If 'other' is not selected, result is OR(selected options).
        if services:
            possible_services = set(['sms', 'call', 'gprs', 'transfer',
                                     'other'])
            selected_services = set(services)
            if "other" in services:
                excluded = possible_services - selected_services
                for e in excluded:
                    events = events.exclude(kind__icontains=e)
            else:
                qs = [Q(kind__icontains=s) for s in services]
                events = events.filter(reduce(operator.or_, qs))
        return events

    def _search_events(self, profile, query_string, orig_events):
            """ Searches for events matching space-separated keyword list

            Args:
                a UserProfile object
                a space-separated query string
                a QuerySet containing UsageEvents we want to search through

            Returns:
                a QuerySet that matches the query string
            """
            network = profile.network
            queries = query_string.split()

            res_events = UsageEvent.objects.none()
            for query in queries:
                events = orig_events
                events = (events.filter(kind__icontains=query)
                          | events.filter(reason__icontains=query)
                          | events.filter(subscriber__name__icontains=query)
                          | events.filter(subscriber__imsi__icontains=query)
                          | events.filter(subscriber_imsi__icontains=query))

                # Get any numbers that match, and add their associated
                # subscribers' events to the results
                potential_subs = (
                    Number.objects.filter(number__icontains=query)
                                  .values('subscriber')
                                  .filter(subscriber__network=network)
                                  .distinct())
                if potential_subs:
                    events |= (UsageEvent.objects
                                .filter(subscriber__in=potential_subs))

                res_events |= events
            return res_events


class UserManagement(ProtectedView):
    """
<<<<<<< HEAD
    Handles User management operations like Add, Block or Delete
=======
    Handles User management operations.
>>>>>>> d9a7721c
    """
    permission_required = 'user_management'

    def get(self, request, *args, **kwargs):

        # Handles request from Network Admin or Cloud Admin
        user_profile = UserProfile.objects.get(user=request.user)
        network = user_profile.network
        user = User.objects.get(id=user_profile.user_id)
        available_permissions = get_perms(request.user, network)
        # Get all users except Cloud Admin
        users_in_network = get_users_with_perms(
            network, attach_perms=False, with_superusers=False).exclude(
            Q(is_superuser=True) | Q(email='') | Q(
                userprofile__role='Cloud Admin'))

        if not user_profile.user.is_superuser:
            users_in_network = users_in_network.exclude(
                userprofile__role__in=['Network Admin', 'Cloud Admin'])
        # Search for User query
        query = request.GET.get('query', None)
        if query:
            query_users = (users_in_network.filter(username__icontains=query) |
                           users_in_network.filter(email__icontains=query))
        else:
            query_users = users_in_network

        if not user.is_superuser:  # If Cloud Admin
            role = USER_ROLES[0:len(USER_ROLES) - 1]
        else:  # If Network Admin
            role = USER_ROLES
        content = ContentType.objects.get(
            app_label='endagaweb', model='network')
        network_permissions = Permission.objects.filter(
            codename__in=available_permissions,
            content_type_id=content.id).exclude(
            codename='view_network')

        user_table = django_tables.UserTable(list(query_users))
        tables.RequestConfig(request, paginate={'per_page': 12}).configure(
            user_table)
        context = {
            'users': user_table,
            'network': network,
            'user_profile': user_profile,
            'networks': get_objects_for_user(request.user,
                                             'view_network', klass=Network),
            'permissions': sorted(network_permissions,reverse=True),
            'roles': role,
            'total_users': len(users_in_network),
            'total_users_found': len(query_users),
            'search': dform.UserSearchForm({'query': query}),
            }
        info_template = get_template('dashboard/user_management/add.html')
        html = info_template.render(context, request)
        return HttpResponse(html)

    def post(self, request, *args, **kwargs):
        user_profile = UserProfile.objects.get(user=request.user)
        network = user_profile.network
        available_permissions = get_perms(request.user, network)
        # setting email as username
        username = request.POST['email']
        email = request.POST['email']
        user_role = str(request.POST['role'])
        permissions = str(request.POST.get('permissions')).split(',')

        if len(permissions) < 1:
            message = "Minimum one permission is required to create user."
            messages.error(request, message, extra_tags="alert alert-danger")
            return JsonResponse({'status': 'error', 'message': message})

        # Disconnect the signal only to create user,set network,role and group
        post_save.disconnect(UserProfile.new_user_hook, sender=User)
        try:
            with transaction.atomic():
                user = User(username=username)

                if user_role == 'Network Admin':
                    user.is_staff = True
                else:
                    user.is_staff = user.is_superuser = False
                user.email = email
                # Set random password as send mail fails if no password is set
                user.set_password(uuid.uuid4())
                user.save()
                # creates Token that BTSs on the network use to authenticate
                Token.objects.create(user=user)
                # Setup UserProfile database
                user_profile = UserProfile.objects.create(user=user)
                user_network = Network.objects.get(id=network.id)
                # Add the permissions
                for permission_id in permissions:
                    permission = Permission.objects.get(id=permission_id)
                    if permission.codename in available_permissions:
                        codename = 'endagaweb.' + permission.codename
                        assign_perm(codename, user, user_network)
                # view network permission as minimum permission
                assign_perm('endagaweb.view_network', user, user_network)

                # Set last network as default network for User
                user_profile.network = user_network
                user_profile.role = user_role
                user_profile.save()

        except IntegrityError:
            message = "User with email %s already exists!" % email
            post_save.connect(UserProfile.new_user_hook, sender=User)
            messages.error(request, message, extra_tags="alert alert-danger")
            # Re-connect the signal before return if it reaches exception
            post_save.connect(UserProfile.new_user_hook, sender=User)
            return JsonResponse({'status': 'error', 'message': message})
        # Sending email now to reset password
        try:
            self._send_reset_link(request)
            mail_info = ' (Reset mail has been sent to %s)' % email
            # messages.success(request, mail_info)
        except Exception as ex:
            logger.error(ex)
            mail_info = '\n Please configure email to send password reset ' \
                        'link to user'
            messages.warning(request, mail_info,
                             extra_tags="alert alert-danger")
        # Re-connect the signal before return if it reaches exception
        post_save.connect(UserProfile.new_user_hook, sender=User)
        messages.success(request, 'User added successfully.' + mail_info)

        return JsonResponse(
            {'status': 'success', 'message': 'User added successfully'})

    def _send_reset_link(self, request):
        return password_reset(request,
                              post_reset_redirect=reverse('user-management'))

    def delete(self, request, *args, **kwargs):
        """Handles POST requests to delete or block User."""

        user_profile = UserProfile.objects.get(user=request.user)
        network = user_profile.network
        user_ids = request.GET.getlist('ids[]') or None
        action = 'delete'
        status = None
        if user_ids is None:
            action = 'block'
            user_ids = request.GET.getlist('block_ids[]') or None
            # For toggles
            if user_ids is None:
                user_ids = [int(request.GET.get('block_id'))]
                status = request.GET.get('status')
        user_profile = UserProfile.objects.get(user=request.user)
        _users = []
        admin_users = []
        self_delete = False
        message = None
        try:
            users = User.objects.filter(id__in=user_ids)
            for user in users:
                if ((user_profile.user.is_superuser and user_profile.user.is_staff) and
                        (not user.is_superuser)) or (
                            user_profile.user.is_staff and (not user.is_staff)):
                    _users.append(user)
                elif user_profile.user.id == user.id:
                    # Lets not delete self
                    self_delete = True
                else:
                    # Not deleting Admins either
                    admin_users.append(user.username)
            if len(_users)>0:
                if action == 'delete':
                    for user in _users:
                        # Check if user exists in other N/Ws
                        networks_assigned = get_objects_for_user(
                            user, 'view_network', klass=Network)
                        existing_permissions = get_perms(user, network)
                        if len(networks_assigned) > 1:

                            for perm in existing_permissions:
                                permission = 'endagaweb.' + perm
                                # remove from current network only
                                remove_perm(permission, user, network)
                        else:
                            # if only one n/w it is associated with
                            user.delete()
                    action = 'Removed from %s' % network.name
                elif action == 'block':
                    for user in _users:
                        if user.is_active:
                            user.is_active = False
                        else:
                            user.is_active = True
                        action = 'Updated'
                        user.save()
<<<<<<< HEAD
                message = 'Successfully! %s!' % action
=======
                message = 'Successfully, %s!' % action
>>>>>>> d9a7721c
                if status is None:
                    messages.success(request, message,
                                    extra_tags="alert alert-success")
            if len(admin_users)>0:
                message = 'Cannot %s admin(s): %s ' % (action,
                                                       ', '.join(admin_users))
                messages.warning(request, message,
                                 extra_tags="alert alert-warning")
            if self_delete:
                message = 'You cannot delete yourself.'
                messages.warning(request, message,
                                 extra_tags="alert alert-warning")
            return HttpResponse(request, message)
        except User.DoesNotExist:
            return HttpResponseBadRequest()


class UserUpdate(ProtectedView):
    """
    Updates the existing user's permissions or role,
    this view is specific to cloud/network admins.
    """
    permission_required = 'user_management'

    def get(self, request, *args, **kwargs):

        user_profile = UserProfile.objects.get(user=request.user)
        network = user_profile.network
        user = User.objects.get(id=user_profile.user_id)
        # Admin permissions on current network
        network_permissions = get_perms(request.user, network)

        if not user.is_superuser:  # if cloud admin
            roles = USER_ROLES[0:len(USER_ROLES) - 1]
        else:  # if network admin
            roles = USER_ROLES
        try:
            existing_user = request.GET['user']
            if len(existing_user) == 0:
                existing_user = request.GET['id']
                _user = User.objects.get(id=existing_user)
            else:
                _user = User.objects.get(email=existing_user)
            update_user = True
            _user_profile = UserProfile.objects.get(user=_user)
            user_role = _user_profile.role
            # Setup available and assigned permissions
            existing_permissions = get_perms(_user, user_profile.network)
            user_perms = Permission.objects.filter(
                codename__in=existing_permissions).exclude(
                codename='view_network')
            available_permissions = Permission.objects.filter(
                codename__in=network_permissions).exclude(
                codename__in=existing_permissions)
            permissions = [(a.id, a.name) for a in available_permissions]
            user_permissions = [(a.id, a.name) for a in user_perms]
            context = {
                'permissions': permissions,
                'user_permissions': user_permissions,
                'roles': roles,
                'user_role': user_role,
                'update': update_user,
                'email': _user.email,
            }
            return HttpResponse(json.dumps(context),
                                content_type="application/json")
        except User.DoesNotExist:
            message = 'Strange! %s not found!' % existing_user
            raise LookupError(message)

    def post(self, request, *args, **kwargs):
        user_profile = UserProfile.objects.get(user=request.user)
        network = user_profile.network
        email = request.POST['email']
        user_role = str(request.POST['role'])
        permissions = request.POST.get('permissions')
        user = User.objects.get(email=email)
        user_profile = UserProfile.objects.get(user=user)
        existing_permissions = get_perms(user, network)

        if len(permissions) > 1:
            permissions = permissions.split(',')
            if user_role == 'Network Admin':
                user.is_staff = True
            else:
                user.is_staff = user.is_superuser = False
            user.save()

            # Update Permissions
            new_permissions = []
            for permission_id in permissions:
                permission = Permission.objects.get(id=permission_id)
                new_permissions.append(permission.codename)

            user_permissions = set(existing_permissions + new_permissions)
            for user_perm in user_permissions:
                perm = 'endagaweb.' + user_perm
                if user_perm not in new_permissions:
                    remove_perm(perm, user, network)
                else:
                    assign_perm(perm, user, network)
            assign_perm('endagaweb.view_network', user, network)
            user_profile.network = network
            if user_profile.role != user_role:
                user_profile.role = user_role
            user_profile.save()
            message = 'User updated!'
            messages.success(request, message)
        else:
            if len(existing_permissions) < 1:
                message = 'Nothing to update!'
            else:
                for permission in existing_permissions:
                    perm = 'endagaweb.' + permission
                    remove_perm(perm, user, network)
                message = 'Removed all permissions!'
            messages.info(request, message)

        return HttpResponse(request, message)


class SubscriberCategoryEdit(ProtectedView):
    """Search and update the category of the subscriber"""
    permission_required = 'edit_subscriber'

    def get(self, request, *args, **kwargs):
        return self._handle_request(request)

    def post(self, request, *args, **kwargs):
        return self._handle_request(request)

    def _handle_request(self, request):
        user_profile = UserProfile.objects.get(user=request.user)
        network = user_profile.network
        all_subscribers = Subscriber.objects.filter(network=network)

        if request.method == "GET":
            query = request.GET.get('query', '')
            show_table = False

            if query:
                # Get actual subs with partial IMSI matches or partial name
                # matches.
                query_subscribers = (
                    network.subscriber_set.filter(imsi__icontains=query) |
                    network.subscriber_set.filter(name__icontains=query))
                # Get ids of subs with partial number matches.
                sub_ids = network.number_set.filter(
                    number__icontains=query
                ).values_list('subscriber_id', flat=True)
                # Or them together to get list of actual matching subscribers.
                query_subscribers |= network.subscriber_set.filter(
                    id__in=sub_ids)
                show_table = True
            else:
                # Display all subscribers.
                query_subscribers = all_subscribers

            subscriber_table = django_tables.SubscriberManagementTable(
                list(query_subscribers))

            tables.RequestConfig(request, paginate={'per_page': 10}).configure(
                subscriber_table)

            # Render the response with context.
            context = {
                'network': network,
                'networks': get_objects_for_user(request.user, 'view_network',
                                                 klass=Network),
                'currency': CURRENCIES[network.subscriber_currency],
                'user_profile': user_profile,
                'total_number_of_subscribers': len(all_subscribers),
                'number_of_filtered_subscribers': len(query_subscribers),
                'query_subscribers': query_subscribers,
                'subscriber_table': subscriber_table,
                'show_table': show_table,
                'query': query,
            }
            template = get_template(
                'dashboard/subscriber_management/subscribers.html')
            html = template.render(context, request)
            return HttpResponse(html)

        elif request.method == "POST":
            imsi = request.POST.getlist('imsi_val[]')
            category = request.POST.get('category')

            try:
                update_imsi = Subscriber.objects.filter(imsi__in=imsi)
                update_imsi.update(role=category)
                message = "IMSI category updated successfully"
                messages.success(request, message,
                                 extra_tags="alert alert-success")
            except Exception as e:
                message = "IMSI category update cannot happen"
                messages.error(request, message,
                               extra_tags="alert alert-danger")
            return HttpResponse(message)
        else:
<<<<<<< HEAD
            return HttpResponseBadRequest()


class BroadcastView(ProtectedView):
    """Send an SMS to a single subscriber."""
    permission_required = 'send_sms'

    def post(self, request):
        """Broadcast bulk SMS to network, tower or selected imsi.

        This API will call tasks.async_post method to send request to
        Client BTS system for broadcast SMS
        """

        sendto = request.POST.get('sendto', None)
        network_id = request.POST.get('network_id', None)
        tower_id = request.POST.get('tower_id', None)
        imsi_str = request.POST.get('imsi', None)
        message = request.POST.get('message', None)
        response = {
            'status': 'failed',
            'messages': [],
        }
        if sendto in ['network', 'tower']:
            if (sendto == 'tower' and not tower_id) or sendto == 'network':
                # Lookup for BTS inbound_url.
                bts_list = BTS.objects.filter(network=network_id)
            else:
                # Lookup for BTS inbound_url.
                bts_list = BTS.objects.filter(id=tower_id)

            for bts in bts_list:
                # Fire off an async task request to send the SMS.
                params = {
                    'to': '*',
                    'sender': '0000',
                    'text': message,
                    'msgid': str(uuid.uuid4())
                }
                url = bts.inbound_url + "/endaga_sms"
                tasks.async_post.delay(url, params)
        elif sendto == 'imsi':
            imsi_list = imsi_str.split(',')
            invalid_imsi = []
            subscribers = []
            for imsi in imsi_list:
                try:
                    sub = Subscriber.objects.get(imsi=imsi,network=network_id)
                    subscribers.append(sub)
                except Subscriber.DoesNotExist:
                    invalid_imsi.append(imsi)
            if not imsi_str:
                message = "Enter Subscriber IMSI number."
                response['messages'].append(message)
                return HttpResponse(json.dumps(response),
                                    content_type="application/json")
            if len(invalid_imsi) > 0:
                message = "Invalid %s in IMSI numbers." % (','.join(
                    invalid_imsi))
                response['messages'].append(message)
                return HttpResponse(json.dumps(response),
                                    content_type="application/json")
            for subscriber in subscribers:
                try:
                    # We send sms to the subscriber's first number.
                    num = subscriber.number_set.all()[0]
                except:
                    num = None
                if num:
                    # Fire off an async task request to send the SMS.
                    params = {
                        'to': num.number,
                        'sender': '0000',
                        'text': message,
                        'msgid': str(uuid.uuid4()),
                        'level_id': 123,
                        'level': 89
                    }
                    url = subscriber.bts.inbound_url + "/endaga_sms"
                    tasks.async_post.delay(url, params)
        else:
            response['messages'].append('Invalid request data.')
            return HttpResponse(json.dumps(response),
                                content_type="application/json")
        message = "Broadcast SMS sent successfully"
        response['status'] = 'ok'
        response['messages'].append(message)
        return HttpResponse(json.dumps(response),
                            content_type="application/json")
=======
            return HttpResponseBadRequest()
>>>>>>> d9a7721c
<|MERGE_RESOLUTION|>--- conflicted
+++ resolved
@@ -49,10 +49,7 @@
     CURRENCIES
 from endagaweb import tasks
 from endagaweb.forms import dashboard_forms as dform
-<<<<<<< HEAD
 from endagaweb.models import NetworkDenomination
-=======
->>>>>>> d9a7721c
 from endagaweb.models import (UserProfile, Subscriber, UsageEvent,
                               Network, PendingCreditUpdate, Number, BTS)
 from endagaweb.util.currency import cents2mc
@@ -250,10 +247,7 @@
     def get(self, request, *args, **kwargs):
         user_profile = UserProfile.objects.get(user=request.user)
         network = user_profile.network
-<<<<<<< HEAD
         currency = CURRENCIES[network.subscriber_currency]
-=======
->>>>>>> d9a7721c
         all_subscribers = Subscriber.objects.filter(network=network)
 
         query = request.GET.get('query', None)
@@ -274,7 +268,6 @@
             query_subscribers = all_subscribers
 
         # Setup the subscriber table.
-<<<<<<< HEAD
         subscriber_table = django_tables.SubscriberTable(
             list(query_subscribers))
         tables.RequestConfig(request, paginate={'per_page': 15}).configure(
@@ -319,17 +312,6 @@
             'network': network,
             'networks': get_objects_for_user(request.user, 'view_network',
                                              klass=Network),
-=======
-        subscriber_table = django_tables.SubscriberTable(list(query_subscribers))
-        tables.RequestConfig(request, paginate={'per_page': 15}).configure(
-            subscriber_table)
-
-        # Render the response with context.
-        context = {
-            'network': network,
-            'networks': get_objects_for_user(request.user,
-                                             'view_network', klass=Network),
->>>>>>> d9a7721c
             'currency': CURRENCIES[network.subscriber_currency],
             'user_profile': user_profile,
             'total_number_of_subscribers': len(all_subscribers),
@@ -340,7 +322,6 @@
         template = get_template("dashboard/subscribers.html")
         html = template.render(context, request)
         return HttpResponse(html)
-<<<<<<< HEAD
 
     def post(self, request, *args, **kwargs):
         # Added to check password to download the csv
@@ -368,8 +349,6 @@
         except Exception as e:
             response_message = "Subscriber role update fail."
         return HttpResponse(response_message)
-=======
->>>>>>> d9a7721c
 
 
 class SubscriberInfo(ProtectedView):
@@ -654,30 +633,6 @@
             return HttpResponse(html)
         except Subscriber.DoesNotExist:
             return HttpResponseBadRequest()
-<<<<<<< HEAD
-=======
-        # Set the response context.
-        pending_updates = subscriber.pendingcreditupdate_set.all().order_by(
-            'date')
-        initial_form_data = {
-            'imsi': subscriber.imsi,
-        }
-        context = {
-            'network': network,
-            'networks': get_objects_for_user(request.user, 'view_network', klass=Network),
-            'currency': CURRENCIES[network.subscriber_currency],
-            'user_profile': user_profile,
-            'subscriber': subscriber,
-            'pending_updates': pending_updates,
-            'credit_update_form': dform.SubscriberCreditUpdateForm(
-                initial=initial_form_data),
-        }
-        # Render template.
-        template = get_template(
-            'dashboard/subscriber_detail/adjust_credit.html')
-        html = template.render(context, request)
-        return HttpResponse(html)
->>>>>>> d9a7721c
 
     def post(self, request, imsi=None):
         """Operators can use this API to add credit to a subscriber.
@@ -1069,11 +1024,7 @@
 
 class UserManagement(ProtectedView):
     """
-<<<<<<< HEAD
-    Handles User management operations like Add, Block or Delete
-=======
     Handles User management operations.
->>>>>>> d9a7721c
     """
     permission_required = 'user_management'
 
@@ -1266,11 +1217,7 @@
                             user.is_active = True
                         action = 'Updated'
                         user.save()
-<<<<<<< HEAD
-                message = 'Successfully! %s!' % action
-=======
                 message = 'Successfully, %s!' % action
->>>>>>> d9a7721c
                 if status is None:
                     messages.success(request, message,
                                     extra_tags="alert alert-success")
@@ -1470,7 +1417,6 @@
                                extra_tags="alert alert-danger")
             return HttpResponse(message)
         else:
-<<<<<<< HEAD
             return HttpResponseBadRequest()
 
 
@@ -1559,7 +1505,4 @@
         response['status'] = 'ok'
         response['messages'].append(message)
         return HttpResponse(json.dumps(response),
-                            content_type="application/json")
-=======
-            return HttpResponseBadRequest()
->>>>>>> d9a7721c
+                            content_type="application/json")