--- conflicted
+++ resolved
@@ -45,11 +45,7 @@
 from endagaweb.notifications import bts_up
 from endagaweb.util import currency as util_currency
 from endagaweb.util import dbutils as dbutils
-<<<<<<< HEAD
 from itertools import chain
-=======
-from googletrans.constants import LANGUAGES
->>>>>>> df0e93a7
 
 stripe.api_key = settings.STRIPE_API_KEY
 
