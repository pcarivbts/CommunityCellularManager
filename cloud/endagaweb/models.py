--- conflicted
+++ resolved
@@ -563,14 +563,14 @@
     # When toggled, this will protect a subsriber from getting "vacuumed."  You
     # can still delete subs with the usual "deactivate" button.
     prevent_automatic_deactivation = models.BooleanField(default=False)
-<<<<<<< HEAD
     # Block subscriber if repeated unauthorized events.
     is_blocked = models.BooleanField(default=False)
     block_reason = models.TextField(default='No reason to block yet!',
                                     max_length=255)
     block_time = models.DateTimeField(null=True, blank=True)
     valid_through = models.DateTimeField(null=True, auto_now_add=True)
-    role = models.TextField(default='subscriber')
+    # role of subscriber
+    role = models.TextField(null=True, blank=True, default="Subscriber")
 
     class Meta:
         default_permissions = ()
@@ -579,10 +579,6 @@
             ('change_subscriber', 'Edit subscriber'),
             ('deactive_subscriber', 'Deactive subscriber'),
         )
-=======
-    # role of subscriber
-    role = models.TextField(null=True, blank=True, default="Subscriber")
->>>>>>> c6d3dd6a
 
     @classmethod
     def update_balance(cls, imsi, other_bal):
