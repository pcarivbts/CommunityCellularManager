--- conflicted
+++ resolved
@@ -169,6 +169,7 @@
       'level-id': this.props.levelID,
       'aggregation': this.props.aggregation
     };
+    console.log("this.props.endpoint = ", this.props.endpoint, this.props.level);
     var endpoint = this.props.endpoint + this.props.level;
     $.get(endpoint, queryParams, function(data) {
       this.setState({
@@ -222,7 +223,7 @@
             />
           );
         }, this)}
-        <DownloadButton 
+        <DownloadButton
           chartID={this.props.chartID}
           onButtonClick={this.handleDownloadClick} />
         <span className='spacer'></span>
@@ -320,10 +321,7 @@
     tableData.push([newSeries['key'], newSeries['total']]);
     shiftedData.push(newSeries);
   }
-<<<<<<< HEAD
-=======
-
->>>>>>> ef348d5a
+
   $('.'+domTargetId).DataTable({
       data: tableData,
       paging:   false,
@@ -349,19 +347,10 @@
             .labelType("percent");
 
         d3.select(domTarget)
-<<<<<<< HEAD
-        .datum(shiftedData)
-        .transition().duration(1200)
-        .call(chart);
-
-    }
-       else if(chartType == 'bar-chart'){
-=======
           .datum(shiftedData)
           .transition().duration(1200)
           .call(chart);
     } else if(chartType == 'bar-chart'){
->>>>>>> ef348d5a
         var chart = nv.models.multiBarChart()
             .x(function(d) { return d[0] })
             .y(function(d) { return d[1] })
@@ -422,20 +411,6 @@
             .transition().duration(350)
             .call(chart);
     }
-<<<<<<< HEAD
-=======
-
-    //console.log("$(domTarget+'.download') =========", $("#"+domTargetId+'.download'));
-
-    //$("#"+domTargetId+'.download').hide();
-
-    
-
-    
-
-
-
->>>>>>> ef348d5a
     // Resize the chart on window resize.
     nv.utils.windowResize(chart.update);
     return chart;
@@ -491,7 +466,7 @@
         var imgURI = canvas
           .toDataURL('image/png')
           .replace('image/png', 'image/octet-stream');
-      
+
           //triggerDownload(imgURI);
           var evt = new MouseEvent('click', {
             view: window,
@@ -521,7 +496,7 @@
       </span>
     );
   },
-  
+
   onThisClick: function(text) {
     this.props.onButtonClick(text);
   }
