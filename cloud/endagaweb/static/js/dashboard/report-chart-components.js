--- conflicted
+++ resolved
@@ -103,7 +103,6 @@
   },
 
   handleDownloadClick: function(text) {
-<<<<<<< HEAD
     var queryParams = {
       'start-time-epoch': this.state.startTimeEpoch,
       'end-time-epoch': this.state.endTimeEpoch,
@@ -129,16 +128,14 @@
       csvURL = window.URL.createObjectURL(csvData);
      }
      var tempLink = document.createElement('a');
+     document.body.appendChild(tempLink);
      tempLink.href = csvURL;
      tempLink.setAttribute('download', filename+"-"+convertdate+'.csv');
+     tempLink.target="_self"
      tempLink.click();
    }.bind(this));
-},
-=======
-    console.log("Download called = ", text);
-  },
-
->>>>>>> cec96046
+   },
+
   // Datepicker handlers, one each for changing the start and end times.
   startTimeChange: function(newTime) {
     if (newTime < this.state.endTimeEpoch && !this.state.isLoading) {
@@ -257,20 +254,16 @@
         }, this)}
         <DownloadButton
           chartID={this.props.chartID}
+          startimeepoch = {this.props.starttime}
+          endTimeEpoch = {this.props.endTimeEpoch}
+          statsType = {this.props.statTypes}
           onButtonClick={this.handleDownloadClick} />
         <span className='spacer'></span>
+        <DownloadGraphButton
+          chartID={this.props.chartID} />
         <LoadingText
           visible={this.state.isLoading}
         />
-<<<<<<< HEAD
-        <DownloadButton
-        startimeepoch = {this.props.starttime}
-        endTimeEpoch = {this.props.endTimeEpoch}
-        statsType = {this.props.statTypes}
-        onButtonClick={this.handleDownloadClick}
-        />
-=======
->>>>>>> cec96046
         <TimeseriesChart
           chartID={this.props.chartID}
           data={this.state.chartData}
@@ -442,7 +435,7 @@
 };
 
 
-var DownloadButton = React.createClass({
+var DownloadGraphButton = React.createClass({
   getDefaultProps: function() {
     return {
       onButtonClick: null,
@@ -757,8 +750,6 @@
   },
 });
 
-
-<<<<<<< HEAD
 var DownloadButton = React.createClass({
   getDefaultProps: function() {
     return {
@@ -787,8 +778,6 @@
     this.props.onButtonClick();
   },
 });
-=======
->>>>>>> cec96046
 
 var ViewButton = React.createClass({
   propTypes: {
@@ -825,7 +814,7 @@
       );
     } else {
       return (
-        <a style={inlineStyles} onClick={this.onThisClick.bind(this, this.props.buttonText)}  title="Tabular">
+         <a style={inlineStyles} onClick={this.onThisClick.bind(this, this.props.buttonText)}  title="view as table">
           <i className='fa fa-lg fa-list-ul' aria-hidden="true"></i>
         </a>
       );
