--- conflicted
+++ resolved
@@ -223,11 +223,7 @@
             />
           );
         }, this)}
-<<<<<<< HEAD
-        <DownloadButton 
-=======
         <DownloadButton
->>>>>>> 814e7b9a
           chartID={this.props.chartID}
           onButtonClick={this.handleDownloadClick} />
         <span className='spacer'></span>
@@ -250,23 +246,6 @@
   },
 });
 
-
-
-
-function triggerDownload(imgURI) {
-  console.log("triggerDownload OUTSIDE ==========");
-  var evt = new MouseEvent('click', {
-    view: window,
-    bubbles: false,
-    cancelable: true
-  });
-
-  var a = document.createElement('a');
-  a.setAttribute('download', 'report.png');
-  a.setAttribute('href', imgURI);
-  a.setAttribute('target', '_blank');
-  a.dispatchEvent(evt);
-}
 
 var secondsMap = {
   'hour': 60 * 60,
@@ -430,10 +409,8 @@
   },
   componentWillMount() {
     this.id = this.props.chartID + "-download";
-    console.log("this.id = ", this.id);
   },
   triggerDownload: function(imgURI) {
-    console.log("triggerDownload ==========");
     var evt = new MouseEvent('click', {
       view: window,
       bubbles: false,
@@ -447,29 +424,23 @@
     a.dispatchEvent(evt);
   },
   componentDidMount: function() {
+    
     var domTargetId = this.props.chartID;
     var btn = document.getElementById(this.id);
     var svg = document.getElementById(domTargetId);
     var canvas = document.querySelector('canvas');
-
-<<<<<<< HEAD
-    $('#canvas').width($("#"+domTargetId).width());
-    $('#canvas').height($("#"+domTargetId).height());
-
+    
     btn.addEventListener('click', function () {
+      // var width = $("#"+domTargetId).width();
+      // var height = $("#"+domTargetId).height();
+      // $('#canvas').width(width).height(height);
+      
       var canvas = document.getElementById('canvas');
       var ctx = canvas.getContext('2d');
 
       ctx.fillStyle = "#FFF";
-      //ctx.fillStyle = '';
-      ctx.fillRect(0, 0, $("#"+domTargetId).width(), $("#"+domTargetId).height());
-
-=======
-    btn.addEventListener('click', function () {
-      console.log("addEventListener ==========");
-      var canvas = document.getElementById('canvas');
-      var ctx = canvas.getContext('2d');
->>>>>>> 814e7b9a
+      ctx.fillRect(0, 0, parseInt($("#"+domTargetId).width()), parseInt($("#"+domTargetId).height()));
+
       var data = (new XMLSerializer()).serializeToString(svg);
       var DOMURL = window.URL || window.webkitURL || window;
 
@@ -481,16 +452,10 @@
         ctx.drawImage(img, 0, 0);
         DOMURL.revokeObjectURL(url);
 
-<<<<<<< HEAD
-        var imgURI = canvas.toDataURL('image/png');
-          //.replace('image/png', 'image/octet-stream');
-      
-=======
         var imgURI = canvas
           .toDataURL('image/png')
           .replace('image/png', 'image/octet-stream');
-
->>>>>>> 814e7b9a
+          
           //triggerDownload(imgURI);
           var evt = new MouseEvent('click', {
             view: window,
@@ -504,11 +469,8 @@
           a.setAttribute('target', '_blank');
           a.dispatchEvent(evt);
       };
-
       img.src = url;
     });
-
-    //$('.download').hide();
   },
 
   render: function() {
@@ -520,11 +482,7 @@
       </span>
     );
   },
-<<<<<<< HEAD
-  
-=======
-
->>>>>>> 814e7b9a
+
   onThisClick: function(text) {
     this.props.onButtonClick(text);
   }
@@ -747,7 +705,7 @@
     return (
       <span className='datepicker'>
         <label>{this.props.label}</label>
-        <input id={this.props.pickerID} type="text" />
+        <input id={this.props.pickerID} type="text" readonly="readonly" />
       </span>
     );
   },
