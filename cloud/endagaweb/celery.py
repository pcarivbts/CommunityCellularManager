"""
Copyright (c) 2016-present, Facebook, Inc.
All rights reserved.

This source code is licensed under the BSD-style license found in the
LICENSE file in the root directory of this source tree. An additional grant
of patent rights can be found in the PATENTS file in the same directory.
"""

from __future__ import absolute_import

from datetime import timedelta
import os

from celery import Celery
from celery.schedules import crontab

from django.conf import settings


assert 'DJANGO_SETTINGS_MODULE' in os.environ
app = Celery('endagaweb')
app.config_from_object('django.conf:settings')
app.autodiscover_tasks(lambda: settings.INSTALLED_APPS)


# Setup celerybeat.
app.conf.update(CELERYBEAT_SCHEDULE={
    'vacuum-subscribers-with-no-outbound-activity': {
        'task': 'endagaweb.tasks.vacuum_inactive_subscribers',
        # Run this at 15:00 UTC (10:00 PDT, 02:00 Papua time).
        'schedule': crontab(minute=0, hour=17),
    },'facebook-ods-checkin': {
        'task': 'endagaweb.tasks.facebook_ods_checkin',
        # Run this every minute
        'schedule': crontab(minute='*'),
    },'downtime-notify': {
        'task': 'endagaweb.tasks.downtime_notify',
        # Run this every timeout period
        'schedule': timedelta(seconds=settings.ENDAGA['BTS_INACTIVE_TIMEOUT_SECS']),
    },'usageevents_to_sftp': {
        'task': 'endagaweb.tasks.usageevents_to_sftp',
        # Run this at 15:00 UTC (10:00 PDT, 02:00 Papua time)
        'schedule': crontab(minute=0, hour=17),
<<<<<<< HEAD
    },'unblock-blocked-subscriber': {
        'task': 'endagaweb.tasks.unblock_blocked_subscribers',
        # Run this in every minute
        'schedule': crontab(minute='*'),
    }, 'zero_out_subscribers_balance': {
        'task': 'endagaweb.tasks.zero_out_subscribers_balance',
        # Run this at 12:00 UTC (07:00 PDT, 12:00 Papua time).
        'schedule': crontab(minute='0', hour=07),
    },'validity-expiry-sms': {
        'task': 'endagaweb.tasks.validity_expiry_sms',
        # Run this at 14:00 UTC (09:00 PDT, 01:00 Papua time).
        'schedule': crontab(minute=0, hour=15),
    },'subscriber-validity-state': {
        'task': 'endagaweb.tasks.subscriber_validity_state',
        # Run this at 14:00 UTC (09:00 PDT, 01:00 Papua time).
        'schedule': crontab(minute=0, hour=07),
    }, 'block-user': {
        'task': 'endagaweb.tasks.block_user',
        # Run this at 15:00 UTC (10:00 PDT, 02:00 Papua time)
        'schedule': crontab(minute=0, hour=17),
=======
    },'async_translation': {
        'task': 'endagaweb.tasks.async_translation',
        # Run this at 15:00 UTC (10:00 PDT, 02:00 Papua time)
        'schedule': crontab(minute='*'),
>>>>>>> 742754d3
    }
    })<|MERGE_RESOLUTION|>--- conflicted
+++ resolved
@@ -42,7 +42,6 @@
         'task': 'endagaweb.tasks.usageevents_to_sftp',
         # Run this at 15:00 UTC (10:00 PDT, 02:00 Papua time)
         'schedule': crontab(minute=0, hour=17),
-<<<<<<< HEAD
     },'unblock-blocked-subscriber': {
         'task': 'endagaweb.tasks.unblock_blocked_subscribers',
         # Run this in every minute
@@ -63,11 +62,9 @@
         'task': 'endagaweb.tasks.block_user',
         # Run this at 15:00 UTC (10:00 PDT, 02:00 Papua time)
         'schedule': crontab(minute=0, hour=17),
-=======
-    },'async_translation': {
+    }, 'async_translation': {
         'task': 'endagaweb.tasks.async_translation',
         # Run this at 15:00 UTC (10:00 PDT, 02:00 Papua time)
         'schedule': crontab(minute='*'),
->>>>>>> 742754d3
     }
-    })+})