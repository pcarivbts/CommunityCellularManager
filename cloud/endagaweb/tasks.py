--- conflicted
+++ resolved
@@ -47,12 +47,8 @@
 from endagaweb.models import NetworkDenomination
 from endagaweb.models import TimeseriesStat, UserProfile
 from endagaweb.ic_providers.nexmo import NexmoProvider
-<<<<<<< HEAD
 from ccm.common import crdt
-from endagaweb.settings.prod import TEMPLATES_PATH
-=======
 from endagaweb.settings.prod import TEMPLATES_PATH, USE_I18N, LANGUAGES, LOCALE_PATHS
->>>>>>> 742754d3
 
 
 @app.task(bind=True)
@@ -472,7 +468,6 @@
       obj.save()
 
 @app.task(bind=True)
-<<<<<<< HEAD
 def unblock_blocked_subscribers(self):
     """Unblock subscribers who are blocked for past 30 minutes.
     This runs this as a periodic task managed by celerybeat.
@@ -645,8 +640,6 @@
         user_profile.user.save()
 
 @app.task(bind=True)
-def translate(self, message, retry_delay=60*10, max_retries=432):
-=======
 def async_translation(self):
     """Tries to send updated notification messages to client.
 
@@ -691,7 +684,6 @@
 
 @app.task(bind=True)
 def translate(self, message, retry_delay=60 * 10, max_retries=432):
->>>>>>> 742754d3
     """Tries to write notification message for translation.
 
     The default retry is every 10 min for 3 days.
@@ -706,5 +698,4 @@
         subprocess.Popen(['python', 'manage.py', 'compilemessages'])
     except Exception as exception:
         print "Translation ERROR. Exception:- %s" % exception
-        raise self.retry(countdown=retry_delay, max_retries=max_retries)
-
+        raise self.retry(countdown=retry_delay, max_retries=max_retries)