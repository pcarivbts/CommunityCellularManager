--- conflicted
+++ resolved
@@ -17,11 +17,8 @@
 import os
 import paramiko
 import zipfile
-<<<<<<< HEAD
 import pytz
-=======
 import subprocess
->>>>>>> 8d2319a9
 try:
     # we only import zlib here to check that it is available
     # (why would it not be?), so we have to disable the 'unused' warning
@@ -50,12 +47,9 @@
 from endagaweb.models import NetworkDenomination
 from endagaweb.models import TimeseriesStat, UserProfile
 from endagaweb.ic_providers.nexmo import NexmoProvider
-<<<<<<< HEAD
 from ccm.common import crdt
-=======
 from endagaweb.settings.prod import TEMPLATES_PATH
 
->>>>>>> 8d2319a9
 
 @app.task(bind=True)
 def usageevents_to_sftp(self):
@@ -472,7 +466,6 @@
       obj.save()
 
 @app.task(bind=True)
-<<<<<<< HEAD
 def unblock_blocked_subscribers(self):
     """Unblock subscribers who are blocked for past 24 hrs.
 
@@ -552,7 +545,7 @@
 @app.task(bind=True)
 def validity_expiry_sms(self, days=7):
     """Sends SMS to the number whose validity is:
-     about to get expire, 
+     about to get expire,
      if expired (i.e 1st expired), or
      if the number is in grace period and is about to recycle.
 
@@ -635,7 +628,8 @@
         user_profile.user.is_active = False
         print '%s user is Blocked!' % user_profile.user.username
         user_profile.user.save()
-=======
+
+@app.task(bind=True)
 def translate(self, message, retry_delay=60*10, max_retries=432):
     """Tries to write notification message for translation.
 
@@ -654,5 +648,4 @@
         raise self.retry(countdown=retry_delay, max_retries=max_retries)
     except Exception as exception:
         raise self.retry(countdown=retry_delay, max_retries=max_retries)
-        print "Translation ERROR. Exception:- %s" % (exception)
->>>>>>> 8d2319a9
+        print "Translation ERROR. Exception:- %s" % (exception)