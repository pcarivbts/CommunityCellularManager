"""Our endpoints.

Copyright (c) 2016-present, Facebook, Inc.
All rights reserved.

This source code is licensed under the BSD-style license found in the
LICENSE file in the root directory of this source tree. An additional grant
of patent rights can be found in the PATENTS file in the same directory.
"""

from django.conf import settings
from django.conf.urls import include, url
from django.contrib import admin
import django.contrib.auth.views

import endagaweb.views

import endagaweb.stats_app

import rest_framework.authtoken.views


urlpatterns = [
    # API v1.
    url(r'^api-token-auth/',
        rest_framework.authtoken.views.obtain_auth_token),
    url(r'^api/v1/register/(.*)/(.*)/',
        endagaweb.views.api.Register.as_view()),
    url(r'^api/v1/register/', endagaweb.views.api.Register.as_view()),
    url(r'^api/v1/fetch/(.*)/', endagaweb.views.api.GetNumber.as_view()),
    url(r'^api/v1/fetch/', endagaweb.views.api.GetNumber.as_view()),
    url(r'^api/v1/send/', endagaweb.views.api.SendSMS.as_view()),
    url(r'^api/v1/inbound/', endagaweb.views.api.InboundSMS.as_view()),
    url(r'^api/v1/receipt/',
        endagaweb.views.api.InboundReceipt.as_view()),
    url(r'^api/v1/checkin', endagaweb.views.api.Checkin.as_view()),
    url(r'^api/v1/bts/sslconf', endagaweb.views.api.SSLConfig.as_view()),
    url(r'^api/v1/bts/register',
        endagaweb.views.api.BTSRegistration.as_view()),
    url(r'^api/v1/bts/logfile',
        endagaweb.views.api.BTSLogfile.as_view()),
    # API v2.
    # /numbers/<number> -- POST to start the number-deactivation process.
    url(r'^api/v2/numbers/(?P<msisdn>[0-9]+)$',
        endagaweb.views.api_v2.Number.as_view(), name='number'),
    # /towers/<uuid> -- DELETE to start the bts deregistration process.
    url(r'^api/v2/towers/(?P<tower_uuid>[A-Za-z0-9-]+)$',
        endagaweb.views.api_v2.Tower.as_view(), name='apiv2_tower'),
    # /subscribers/<imsi> -- DELETE to start the sub-deactivation process.
    url(r'^api/v2/subscribers/(?P<imsi>[^/]+)$',
        endagaweb.views.api_v2.Subscriber.as_view(), name='v2_subscribers'),

    # Routes for the new stats API, not to be confused with /stats (below).
    # Passes the infrastructure level in the URL (global, network, etc) and the
    # level id as a query param.
    url(r'^api/v1/stats/(.*)',
        endagaweb.stats_app.views.StatsAPIView.as_view()),

    # the internal API.
    url(r'^internal/api/v1/number/',
        endagaweb.views.internalapi.NumberLookup.as_view()),
    url(r'^internal/api/v1/uuid/',
        endagaweb.views.internalapi.UUIDLookup.as_view()),
    url(r'^internal/api/v1/auth/',
        endagaweb.views.internalapi.NumberAuth.as_view()),
    url(r'^internal/api/v1/voice/',
        endagaweb.views.internalapi.BillVoice.as_view()),

    # Our homepage.
    url(r'^$', endagaweb.views.static.LandingIndexView.as_view()),

    # ELB testing endpoint
    url(r'^django-status', endagaweb.views.static.TestView.as_view()),

    # Notification emails and phone nnumbers
    url(r'^account/notify_emails/update', endagaweb.views.user.update_notify_emails),
    url(r'^account/notify_numbers/update', endagaweb.views.user.update_notify_numbers),

    # Auth.
    url(r'^login/$', endagaweb.views.user.loginview, name='endagaweb-login'),
    url(r'^auth/', endagaweb.views.user.auth_and_login),
    url(r'^account/password/change', endagaweb.views.user.change_password),
    url(r'^account/update', endagaweb.views.user.update_contact),
    url(r'^account/', endagaweb.views.dashboard.DashboardView.as_view(),
        name='dashboard-view'),
    url(r'^logout/$', django.contrib.auth.views.logout, {'next_page': '/'}),
    # Added for ExpiredPassword
    url(r'^password/change', endagaweb.views.user.change_expired_password),

    # Dashboard.
    url(r'^dashboard/card', endagaweb.views.dashboard.addcard),
    url(r'^addmoney/', endagaweb.views.dashboard.addmoney),
    url(r'^dashboard/billing$', endagaweb.views.dashboard.billing_view),
    url(r'^dashboard/profile', endagaweb.views.dashboard.profile_view),
    # Tower views in the dashboard.
    # /towers -- GET a list of towers or POST here to add one
    # /towers/<uuid> -- GET details on one tower
    # /towers/<uuid>/monitor -- GET related TimeseriesStats
    # /towers/<uuid>/edit -- GET details on one tower or POST to change them
    # /towers/<uuid>/deregister -- GET a UI for deregistering
    # /towers/<uuid>/tower_events -- GET related tower events
    url(r'^dashboard/towers$',
        endagaweb.views.towers.TowerList.as_view(),
        name='tower-list'),
    url(r'^dashboard/towers/(?P<uuid>[A-Za-z0-9-]+)$',
        endagaweb.views.towers.TowerInfo.as_view(),
        name='tower-info'),
    url(r'^dashboard/towers/(?P<uuid>[A-Za-z0-9-]+)/monitor$',
        endagaweb.views.towers.TowerMonitor.as_view(),
        name='tower-monitor'),
    url(r'^dashboard/towers/(?P<uuid>[A-Za-z0-9-]+)/edit$',
        endagaweb.views.towers.TowerEdit.as_view(),
        name='tower-edit'),
    url(r'^dashboard/towers/(?P<uuid>[A-Za-z0-9-]+)/deregister$',
        endagaweb.views.towers.TowerDeregister.as_view(),
        name='tower-deregister'),
    url(r'^dashboard/towers/(?P<uuid>[A-Za-z0-9-]+)/tower_events$',
        endagaweb.views.towers.TowerEvents.as_view(),
        name='tower-events'),
    # Subscriber views in the dashboard.
    url(r'^dashboard/subscribers$',
        endagaweb.views.dashboard.SubscriberListView.as_view(),
        name='subscribers-list'),
    url(r'^dashboard/subscribers/(?P<imsi>[^/]+)$',
        endagaweb.views.dashboard.SubscriberInfo.as_view(),
        name='subscriber-info'),
    url(r'^dashboard/subscribers/(?P<imsi>[^/]+)/activity$',
        endagaweb.views.dashboard.SubscriberActivity.as_view(),
        name='subscriber-activity'),
    url(r'^dashboard/subscribers/(?P<imsi>[^/]+)/send-sms$',
        endagaweb.views.dashboard.SubscriberSendSMS.as_view(),
        name='subscriber-send-sms'),
    url(r'^dashboard/subscribers/(?P<imsi>[^/]+)/adjust-credit$',
        endagaweb.views.dashboard.SubscriberAdjustCredit.as_view(),
        name='subscriber-adjust-credit'),
    url(r'^dashboard/subscribers/(?P<imsi>[^/]+)/edit$',
        endagaweb.views.dashboard.SubscriberEdit.as_view(),
        name='subscriber-edit'),
    url(r'^dashboard/user/management$',
        endagaweb.views.dashboard.UserManagement.as_view(),
        name='user-management'),

    url(r'^dashboard/user/management/update',
        endagaweb.views.dashboard.UserUpdate.as_view(),
        name='user-update'),

    url(r'^dashboard/user/management/delete',
        endagaweb.views.dashboard.UserDelete.as_view(),
        name='user-delete'),

    url(r'^dashboard/user/management/blocking$',
        endagaweb.views.dashboard.UserBlockUnblock.as_view(),
        name='user-blocking'),

    url(r'^dashboard/user/management/checkuser',
        endagaweb.views.user.check_user),

    url(r'^dashboard/user/management/permissions',
        endagaweb.views.user.role_default_permissions),

    url(r'^dashboard/network/broadcast_sms$',
        endagaweb.views.dashboard.SubscriberSendSMS.as_view(),
        name='broadcast-sms'),

    url(r'^reset$', endagaweb.views.user.reset),

    url(r'^reset/(?P<token>[A-Za-z0-9-]+)/(?P<uidb64>[0-9A-Za-z_\-]+)/$',
        endagaweb.views.user.reset_confirm,
        name='password_reset_confirm'),

    url(r'^success/$', endagaweb.views.user.success, name='success'),


    url(r'^dashboard/subscriber_management/subscriber$',
        endagaweb.views.dashboard.SubscriberCategoryEdit.as_view(),
        name='subscriber-category'),
    # Network views in the dashboard.
    # /network -- GET basic network info
    # /network/prices -- GET pricing data for the network or POST to change it
    # /network/edit -- GET details on the network or POST to change them
    url(r'^dashboard/network$',
        endagaweb.views.network.NetworkInfo.as_view(),
        name='network-info'),
    url(r'^dashboard/network/prices$',
        endagaweb.views.network.NetworkPrices.as_view(),
        name='network-prices'),
    url(r'^dashboard/network/denominations$',
        endagaweb.views.network.NetworkDenomination.as_view(),
        name='network-denominations'),
    url(r'^dashboard/network/inactive-subscribers$',
        endagaweb.views.network.NetworkInactiveSubscribers.as_view(),
        name='network-inactive-subscribers'),
    url(r'^dashboard/network/edit$',
        endagaweb.views.network.NetworkEdit.as_view(),
        name='network-edit'),
    url(r'^dashboard/network/select/(?P<network_id>[0-9]+)$',
        endagaweb.views.network.NetworkSelectView.as_view()),
    # Added for network balance limit
    url(r'^dashboard/network/balance-limit',
        endagaweb.views.network.NetworkBalanceLimit.as_view(),
        name='network_balance_limit'),
    # The activity table.
    url(r'^dashboard/activity',
        endagaweb.views.dashboard.ActivityView.as_view(),
        name='network-activity'),
<<<<<<< HEAD
    url(r'^dashboard/reports/calls',
        endagaweb.views.reports.CallReportView.as_view(),
        name='call-report'),
    url(r'^dashboard/reports/subscriber',
        endagaweb.views.reports.SubscriberReportView.as_view(),
        name='subscriber-report'),
    url(r'^report/downloadcsv',
        endagaweb.views.reports.ReportGraphDownload.as_view(),
        ),
    url(r'^dashboard/reports/billing',
        endagaweb.views.reports.BillingReportView.as_view(),
        name='billing-report'),
=======
    url(r'^dashboard/broadcast',
        endagaweb.views.dashboard.BroadcastView.as_view(),
        name='sms-brosdcast'),
>>>>>>> 45a856ab

    # Raise a server error on-demand to test the 500 template.
    url(r'^insta-five-hundred$',
        endagaweb.views.static.InstaFiveHundred.as_view()),

    # OAuth login TODO(omar): setup OAuth provider
    url(r'^staff-login/', endagaweb.views.user.staff_login_view),
    url(r'^accounts/', include('allauth.urls')),
]


if 'django.contrib.admin' in settings.INSTALLED_APPS:
    # Only show the all-numbers table, the all-towers table and the margin
    # analysis page in staff-mode.
    urlpatterns += [
        url(r'^dashboard/staff/all-numbers$',
            endagaweb.views.staff.Numbers.as_view()),
        url(r'^dashboard/staff/all-towers$',
            endagaweb.views.staff.Towers.as_view()),
        url(r'^dashboard/staff/margin-analysis$',
            endagaweb.views.staff.MarginAnalysis.as_view(),
            name='margin-analysis'),
        url(r'^dashboard/staff/tower-monitoring$',
            endagaweb.views.staff.TowerMonitoring.as_view(),
            name='tower-monitoring'),
        url(r'^dashboard/staff/tower-monitoring\?tower=(?P<tower>[0-9-]+)$',
            endagaweb.views.staff.TowerMonitoring.as_view(),
            name='tower-monitoring'),
        url(r'^dashboard/staff/network-earnings$',
            endagaweb.views.staff.NetworkEarnings.as_view(),
            name='network-earnings'),
    ]


urlpatterns += [
    # The dashboard 'home'.
    url(r'^dashboard', endagaweb.views.dashboard.DashboardView.as_view(),
        name='dashboard-view'),

    # Old stats.
    url(r'^stats/numbers', endagaweb.views.stats.numbers),
    url(r'^stats/totals', endagaweb.views.stats.totals),

    # Debug.
    url(r'^debug', endagaweb.views.debug.debug_view),
]


# Only use django admin outside of prod.
if 'django.contrib.admin' in settings.INSTALLED_APPS:
    # Register any apps that have admin functionality and add new URLs.
    admin.autodiscover()
    urlpatterns += [
        url(r'^django-admin/', include(admin.site.urls)),
    ]


# We only install the loginas app in the staff version of the site and we hide
# the ghosting routes in other versions.
if 'loginas' in settings.INSTALLED_APPS:
    urlpatterns += url(r'^django-admin/', include('loginas.urls')),

if 'DatabaseStorage' in settings.DEFAULT_FILE_STORAGE:
    urlpatterns += [
        url(r'^file/(?P<fname>.+)$',
            endagaweb.views.file_upload.file_view, name='file-upload')
    ]<|MERGE_RESOLUTION|>--- conflicted
+++ resolved
@@ -203,7 +203,6 @@
     url(r'^dashboard/activity',
         endagaweb.views.dashboard.ActivityView.as_view(),
         name='network-activity'),
-<<<<<<< HEAD
     url(r'^dashboard/reports/calls',
         endagaweb.views.reports.CallReportView.as_view(),
         name='call-report'),
@@ -216,11 +215,9 @@
     url(r'^dashboard/reports/billing',
         endagaweb.views.reports.BillingReportView.as_view(),
         name='billing-report'),
-=======
     url(r'^dashboard/broadcast',
         endagaweb.views.dashboard.BroadcastView.as_view(),
         name='sms-brosdcast'),
->>>>>>> 45a856ab
 
     # Raise a server error on-demand to test the 500 template.
     url(r'^insta-five-hundred$',
