"""Our endpoints.

Copyright (c) 2016-present, Facebook, Inc.
All rights reserved.

This source code is licensed under the BSD-style license found in the
LICENSE file in the root directory of this source tree. An additional grant
of patent rights can be found in the PATENTS file in the same directory.
"""

from django.conf import settings
from django.conf.urls import include, url
from django.contrib import admin, auth
import django.contrib.auth.views

import endagaweb.views

import endagaweb.stats_app

import rest_framework.authtoken.views


urlpatterns = [
    # API v1.
    url(r'^api-token-auth/',
        rest_framework.authtoken.views.obtain_auth_token),
    url(r'^api/v1/register/(.*)/(.*)/',
        endagaweb.views.api.Register.as_view()),
    url(r'^api/v1/register/', endagaweb.views.api.Register.as_view()),
    url(r'^api/v1/fetch/(.*)/', endagaweb.views.api.GetNumber.as_view()),
    url(r'^api/v1/fetch/', endagaweb.views.api.GetNumber.as_view()),
    url(r'^api/v1/send/', endagaweb.views.api.SendSMS.as_view()),
    url(r'^api/v1/inbound/', endagaweb.views.api.InboundSMS.as_view()),
    url(r'^api/v1/receipt/',
        endagaweb.views.api.InboundReceipt.as_view()),
    url(r'^api/v1/checkin', endagaweb.views.api.Checkin.as_view()),
    url(r'^api/v1/bts/sslconf', endagaweb.views.api.SSLConfig.as_view()),
    url(r'^api/v1/bts/register',
        endagaweb.views.api.BTSRegistration.as_view()),
    url(r'^api/v1/bts/logfile',
        endagaweb.views.api.BTSLogfile.as_view()),
    # API v2.
    # /numbers/<number> -- POST to start the number-deactivation process.
    url(r'^api/v2/numbers/(?P<msisdn>[0-9]+)$',
        endagaweb.views.api_v2.Number.as_view(), name='number'),
    # /towers/<uuid> -- DELETE to start the bts deregistration process.
    url(r'^api/v2/towers/(?P<tower_uuid>[A-Za-z0-9-]+)$',
        endagaweb.views.api_v2.Tower.as_view(), name='apiv2_tower'),
    # /subscribers/<imsi> -- DELETE to start the sub-deactivation process.
    url(r'^api/v2/subscribers/(?P<imsi>[^/]+)$',
        endagaweb.views.api_v2.Subscriber.as_view(), name='v2_subscribers'),

    # Routes for the new stats API, not to be confused with /stats (below).
    # Passes the infrastructure level in the URL (global, network, etc) and the
    # level id as a query param.
    url(r'^api/v1/stats/(.*)',
        endagaweb.stats_app.views.StatsAPIView.as_view()),

    # the internal API.
    url(r'^internal/api/v1/number/',
        endagaweb.views.internalapi.NumberLookup.as_view()),
    url(r'^internal/api/v1/uuid/',
        endagaweb.views.internalapi.UUIDLookup.as_view()),
    url(r'^internal/api/v1/auth/',
        endagaweb.views.internalapi.NumberAuth.as_view()),
    url(r'^internal/api/v1/voice/',
        endagaweb.views.internalapi.BillVoice.as_view()),

    # Our homepage.
    url(r'^$', endagaweb.views.static.LandingIndexView.as_view()),

    # ELB testing endpoint
    url(r'^django-status', endagaweb.views.static.TestView.as_view()),

    # Notification emails and phone nnumbers
    url(r'^account/notify_emails/update', endagaweb.views.user.update_notify_emails),
    url(r'^account/notify_numbers/update', endagaweb.views.user.update_notify_numbers),

    # Auth.
    url(r'^login/$', endagaweb.views.user.loginview, name='endagaweb-login'),
    url(r'^auth/', endagaweb.views.user.auth_and_login),
    url(r'^account/password/change', endagaweb.views.user.change_password),
    url(r'^account/update', endagaweb.views.user.update_contact),
    url(r'^account/', endagaweb.views.dashboard.DashboardView.as_view(),
        name='dashboard-view'),
    url(r'^logout/$', django.contrib.auth.views.logout, {'next_page': '/'}),
    # Added for ExpiredPassword
    url(r'^password/change', endagaweb.views.user.change_expired_password),

    # Dashboard.
    url(r'^dashboard/card', endagaweb.views.dashboard.addcard),
    url(r'^addmoney/', endagaweb.views.dashboard.addmoney),
    url(r'^dashboard/billing$', endagaweb.views.dashboard.billing_view),
    url(r'^dashboard/profile', endagaweb.views.dashboard.profile_view),
    # Tower views in the dashboard.
    # /towers -- GET a list of towers or POST here to add one
    # /towers/<uuid> -- GET details on one tower
    # /towers/<uuid>/monitor -- GET related TimeseriesStats
    # /towers/<uuid>/edit -- GET details on one tower or POST to change them
    # /towers/<uuid>/deregister -- GET a UI for deregistering
    # /towers/<uuid>/tower_events -- GET related tower events
    url(r'^dashboard/towers$',
        endagaweb.views.towers.TowerList.as_view(),
        name='tower-list'),
    url(r'^dashboard/towers/(?P<uuid>[A-Za-z0-9-]+)$',
        endagaweb.views.towers.TowerInfo.as_view(),
        name='tower-info'),
    url(r'^dashboard/towers/(?P<uuid>[A-Za-z0-9-]+)/monitor$',
        endagaweb.views.towers.TowerMonitor.as_view(),
        name='tower-monitor'),
    url(r'^dashboard/towers/(?P<uuid>[A-Za-z0-9-]+)/edit$',
        endagaweb.views.towers.TowerEdit.as_view(),
        name='tower-edit'),
    url(r'^dashboard/towers/(?P<uuid>[A-Za-z0-9-]+)/deregister$',
        endagaweb.views.towers.TowerDeregister.as_view(),
        name='tower-deregister'),
    url(r'^dashboard/towers/(?P<uuid>[A-Za-z0-9-]+)/tower_events$',
        endagaweb.views.towers.TowerEvents.as_view(),
        name='tower-events'),
    # Subscriber views in the dashboard.
    url(r'^dashboard/subscribers$',
        endagaweb.views.dashboard.SubscriberListView.as_view(),
        name='subscribers-list'),
    url(r'^dashboard/subscribers/role$',
        endagaweb.views.dashboard.SubscriberUpdateRole.as_view(),
        name='subscribers-update-role'),

    url(r'^dashboard/subscribers/(?P<imsi>[^/]+)$',
        endagaweb.views.dashboard.SubscriberInfo.as_view(),
        name='subscriber-info'),
    url(r'^dashboard/subscribers/(?P<imsi>[^/]+)/activity$',
        endagaweb.views.dashboard.SubscriberActivity.as_view(),
        name='subscriber-activity'),
    url(r'^dashboard/subscribers/(?P<imsi>[^/]+)/send-sms$',
        endagaweb.views.dashboard.SubscriberSendSMS.as_view(),
        name='subscriber-send-sms'),
    url(r'^dashboard/subscribers/(?P<imsi>[^/]+)/adjust-credit$',
        endagaweb.views.dashboard.SubscriberAdjustCredit.as_view(),
        name='subscriber-adjust-credit'),
    url(r'^dashboard/subscribers/(?P<imsi>[^/]+)/edit$',
        endagaweb.views.dashboard.SubscriberEdit.as_view(),
        name='subscriber-edit'),
    url(r'^dashboard/user/management$',
        endagaweb.views.dashboard.UserManagement.as_view(),
        name='user-management'),

    url(r'^dashboard/user/management/update',
        endagaweb.views.dashboard.UserUpdate.as_view(),
        name='user-update'),

    url(r'^dashboard/user/management/checkuser',
        endagaweb.views.user.check_user),

    url(r'^dashboard/network/notification/translate',
        endagaweb.views.user.gettranslation),

    url(r'^dashboard/user/management/permissions',
        endagaweb.views.user.role_default_permissions),

    url(r'^dashboard/network/broadcast_sms$',
        endagaweb.views.dashboard.SubscriberSendSMS.as_view(),
        name='broadcast-sms'),

    url(r'^reset$', endagaweb.views.user.reset),

    url(r'^reset/(?P<token>[A-Za-z0-9-]+)/(?P<uidb64>[0-9A-Za-z_\-]+)/$',
        endagaweb.views.user.reset_confirm,
        name='password_reset_confirm'),

    url(r'^success/$', endagaweb.views.user.success, name='success'),


    url(r'^dashboard/subscriber_management/subscriber$',
        endagaweb.views.dashboard.SubscriberCategoryEdit.as_view(),
        name='subscriber-category'),
    # Network views in the dashboard.
    # /network -- GET basic network info
    # /network/prices -- GET pricing data for the network or POST to change it
    # /network/edit -- GET details on the network or POST to change them
    url(r'^dashboard/network$',
        endagaweb.views.network.NetworkInfo.as_view(),
        name='network-info'),
    url(r'^dashboard/network/prices$',
        endagaweb.views.network.NetworkPrices.as_view(),
        name='network-prices'),
    url(r'^dashboard/network/denominations$',
        endagaweb.views.network.NetworkDenomination.as_view(),
        name='network-denominations'),
    url(r'^dashboard/network/denominations/manage$',
        endagaweb.views.network.NetworkDenominationEdit.as_view(),
        name='network-denominations-manage'),
    url(r'^dashboard/network/inactive-subscribers$',
        endagaweb.views.network.NetworkInactiveSubscribers.as_view(),
        name='network-inactive-subscribers'),
    url(r'^dashboard/network/edit$',
        endagaweb.views.network.NetworkEdit.as_view(),
        name='network-edit'),
    url(r'^dashboard/network/select/(?P<network_id>[0-9]+)$',
        endagaweb.views.network.NetworkSelectView.as_view()),
    # Added for network balance limit
    url(r'^dashboard/network/balance-limit',
        endagaweb.views.network.NetworkBalanceLimit.as_view(),
        name='network_balance_limit'),
<<<<<<< HEAD
=======
    url(r'^dashboard/network/notification$',
        endagaweb.views.network.NetworkNotifications.as_view(),
        name='network-notifications'),

    url(r'^dashboard/network/notification/manage$',
        endagaweb.views.network.NetworkNotificationsEdit.as_view(),
        name='network-notifications-manage'),
>>>>>>> 9c39649f
    # The activity table.
    url(r'^dashboard/activity',
        endagaweb.views.dashboard.ActivityView.as_view(),
        name='network-activity'),
    url(r'^dashboard/reports/calls',
        endagaweb.views.reports.CallReportView.as_view(),
        name='call-report'),
    url(r'^dashboard/reports/subscriber',
        endagaweb.views.reports.SubscriberReportView.as_view(),
        name='subscriber-report'),
    url(r'^report/downloadcsv',
        endagaweb.views.reports.ReportGraphDownload.as_view(),
        ),
    url(r'^dashboard/reports/billing',
        endagaweb.views.reports.BillingReportView.as_view(),
        name='billing-report'),
    url(r'^dashboard/reports/health',
        endagaweb.views.reports.HealthReportView.as_view(),
        name='health-report'),
    url(r'^dashboard/broadcast',
        endagaweb.views.dashboard.BroadcastView.as_view(),
        name='sms-brosdcast'),
    # Raise a server error on-demand to test the 500 template.
    url(r'^insta-five-hundred$',
        endagaweb.views.static.InstaFiveHundred.as_view()),

    # OAuth login TODO(omar): setup OAuth provider
    url(r'^staff-login/', endagaweb.views.user.staff_login_view),
    url(r'^accounts/', include('allauth.urls')),
]


if 'django.contrib.admin' in settings.INSTALLED_APPS:
    # Only show the all-numbers table, the all-towers table and the margin
    # analysis page in staff-mode.
    urlpatterns += [
        url(r'^dashboard/staff/all-numbers$',
            endagaweb.views.staff.Numbers.as_view()),
        url(r'^dashboard/staff/all-towers$',
            endagaweb.views.staff.Towers.as_view()),
        url(r'^dashboard/staff/margin-analysis$',
            endagaweb.views.staff.MarginAnalysis.as_view(),
            name='margin-analysis'),
        url(r'^dashboard/staff/tower-monitoring$',
            endagaweb.views.staff.TowerMonitoring.as_view(),
            name='tower-monitoring'),
        url(r'^dashboard/staff/tower-monitoring\?tower=(?P<tower>[0-9-]+)$',
            endagaweb.views.staff.TowerMonitoring.as_view(),
            name='tower-monitoring'),
        url(r'^dashboard/staff/network-earnings$',
            endagaweb.views.staff.NetworkEarnings.as_view(),
            name='network-earnings'),
    ]


urlpatterns += [
    # The dashboard 'home'.
    url(r'^dashboard', endagaweb.views.dashboard.DashboardView.as_view(),
        name='dashboard-view'),

    # Old stats.
    url(r'^stats/numbers', endagaweb.views.stats.numbers),
    url(r'^stats/totals', endagaweb.views.stats.totals),

    # Debug.
    url(r'^debug', endagaweb.views.debug.debug_view),
]


# Only use django admin outside of prod.
if 'django.contrib.admin' in settings.INSTALLED_APPS:
    # Register any apps that have admin functionality and add new URLs.
    admin.autodiscover()
    urlpatterns += [
        url(r'^django-admin/', include(admin.site.urls)),
    ]


# We only install the loginas app in the staff version of the site and we hide
# the ghosting routes in other versions.
if 'loginas' in settings.INSTALLED_APPS:
    urlpatterns += url(r'^django-admin/', include('loginas.urls')),

if 'DatabaseStorage' in settings.DEFAULT_FILE_STORAGE:
    urlpatterns += [
        url(r'^file/(?P<fname>.+)$',
            endagaweb.views.file_upload.file_view, name='file-upload')
    ]<|MERGE_RESOLUTION|>--- conflicted
+++ resolved
@@ -201,16 +201,13 @@
     url(r'^dashboard/network/balance-limit',
         endagaweb.views.network.NetworkBalanceLimit.as_view(),
         name='network_balance_limit'),
-<<<<<<< HEAD
-=======
+    # Notifications
     url(r'^dashboard/network/notification$',
         endagaweb.views.network.NetworkNotifications.as_view(),
         name='network-notifications'),
-
     url(r'^dashboard/network/notification/manage$',
         endagaweb.views.network.NetworkNotificationsEdit.as_view(),
         name='network-notifications-manage'),
->>>>>>> 9c39649f
     # The activity table.
     url(r'^dashboard/activity',
         endagaweb.views.dashboard.ActivityView.as_view(),
