"""Our endpoints.

Copyright (c) 2016-present, Facebook, Inc.
All rights reserved.

This source code is licensed under the BSD-style license found in the
LICENSE file in the root directory of this source tree. An additional grant
of patent rights can be found in the PATENTS file in the same directory.
"""

from django.conf import settings
from django.conf.urls import include, url
from django.contrib import admin, auth
import django.contrib.auth.views

import endagaweb.views

import endagaweb.stats_app

import rest_framework.authtoken.views


urlpatterns = [
    # API v1.
    url(r'^api-token-auth/',
        rest_framework.authtoken.views.obtain_auth_token),
    url(r'^api/v1/register/(.*)/(.*)/',
        endagaweb.views.api.Register.as_view()),
    url(r'^api/v1/register/', endagaweb.views.api.Register.as_view()),
    url(r'^api/v1/fetch/(.*)/', endagaweb.views.api.GetNumber.as_view()),
    url(r'^api/v1/fetch/', endagaweb.views.api.GetNumber.as_view()),
    url(r'^api/v1/send/', endagaweb.views.api.SendSMS.as_view()),
    url(r'^api/v1/inbound/', endagaweb.views.api.InboundSMS.as_view()),
    url(r'^api/v1/receipt/',
        endagaweb.views.api.InboundReceipt.as_view()),
    url(r'^api/v1/checkin', endagaweb.views.api.Checkin.as_view()),
    url(r'^api/v1/bts/sslconf', endagaweb.views.api.SSLConfig.as_view()),
    url(r'^api/v1/bts/register',
        endagaweb.views.api.BTSRegistration.as_view()),
    url(r'^api/v1/bts/logfile',
        endagaweb.views.api.BTSLogfile.as_view()),
    # API v2.
    # /numbers/<number> -- POST to start the number-deactivation process.
    url(r'^api/v2/numbers/(?P<msisdn>[0-9]+)$',
        endagaweb.views.api_v2.Number.as_view(), name='number'),
    # /towers/<uuid> -- DELETE to start the bts deregistration process.
    url(r'^api/v2/towers/(?P<tower_uuid>[A-Za-z0-9-]+)$',
        endagaweb.views.api_v2.Tower.as_view(), name='apiv2_tower'),
    # /subscribers/<imsi> -- DELETE to start the sub-deactivation process.
    url(r'^api/v2/subscribers/(?P<imsi>[^/]+)$',
        endagaweb.views.api_v2.Subscriber.as_view(), name='v2_subscribers'),

    # Routes for the new stats API, not to be confused with /stats (below).
    # Passes the infrastructure level in the URL (global, network, etc) and the
    # level id as a query param.
    url(r'^api/v1/stats/(.*)',
        endagaweb.stats_app.views.StatsAPIView.as_view()),

    # the internal API.
    url(r'^internal/api/v1/number/',
        endagaweb.views.internalapi.NumberLookup.as_view()),
    url(r'^internal/api/v1/uuid/',
        endagaweb.views.internalapi.UUIDLookup.as_view()),
    url(r'^internal/api/v1/auth/',
        endagaweb.views.internalapi.NumberAuth.as_view()),
    url(r'^internal/api/v1/voice/',
        endagaweb.views.internalapi.BillVoice.as_view()),

    # Our homepage.
    url(r'^$', endagaweb.views.static.LandingIndexView.as_view()),

    # Notification emails and phone nnumbers
    url(r'^account/notify_emails/update', endagaweb.views.user.update_notify_emails),
    url(r'^account/notify_numbers/update', endagaweb.views.user.update_notify_numbers),


    # Auth.
    url(r'^login/$', endagaweb.views.user.loginview, name='endagaweb-login'),
    url(r'^auth/', endagaweb.views.user.auth_and_login),
    url(r'^account/password/change', endagaweb.views.user.change_password),
    url(r'^account/update', endagaweb.views.user.update_contact),
    url(r'^account/', endagaweb.views.dashboard.dashboard_view),
    url(r'^logout/$', django.contrib.auth.views.logout, {'next_page': '/'}),

    # Dashboard.
    url(r'^dashboard/card', endagaweb.views.dashboard.addcard),
    url(r'^addmoney/', endagaweb.views.dashboard.addmoney),
    url(r'^dashboard/billing', endagaweb.views.dashboard.billing_view),
    url(r'^dashboard/profile', endagaweb.views.dashboard.profile_view),
    # Tower views in the dashboard.
    # /towers -- GET a list of towers or POST here to add one
    # /towers/<uuid> -- GET details on one tower
    # /towers/<uuid>/monitor -- GET related TimeseriesStats
    # /towers/<uuid>/edit -- GET details on one tower or POST to change them
    # /towers/<uuid>/deregister -- GET a UI for deregistering
    # /towers/<uuid>/tower_events -- GET related tower events
    url(r'^dashboard/towers$',
        endagaweb.views.towers.TowerList.as_view(),
        name='tower-list'),
    url(r'^dashboard/towers/(?P<uuid>[A-Za-z0-9-]+)$',
        endagaweb.views.towers.TowerInfo.as_view(),
        name='tower-info'),
    url(r'^dashboard/towers/(?P<uuid>[A-Za-z0-9-]+)/monitor$',
        endagaweb.views.towers.TowerMonitor.as_view(),
        name='tower-monitor'),
    url(r'^dashboard/towers/(?P<uuid>[A-Za-z0-9-]+)/edit$',
        endagaweb.views.towers.TowerEdit.as_view(),
        name='tower-edit'),
    url(r'^dashboard/towers/(?P<uuid>[A-Za-z0-9-]+)/deregister$',
        endagaweb.views.towers.TowerDeregister.as_view(),
        name='tower-deregister'),
    url(r'^dashboard/towers/(?P<uuid>[A-Za-z0-9-]+)/tower_events$',
        endagaweb.views.towers.TowerEvents.as_view(),
        name='tower-events'),
    # Subscriber views in the dashboard.
    url(r'^dashboard/subscribers$',
        endagaweb.views.dashboard.subscriber_list_view),
    url(r'^dashboard/subscribers/(?P<imsi>[^/]+)$',
        endagaweb.views.dashboard.SubscriberInfo.as_view(),
        name='subscriber-info'),
    url(r'^dashboard/subscribers/(?P<imsi>[^/]+)/activity$',
        endagaweb.views.dashboard.SubscriberActivity.as_view(),
        name='subscriber-activity'),
    url(r'^dashboard/subscribers/(?P<imsi>[^/]+)/send-sms$',
        endagaweb.views.dashboard.SubscriberSendSMS.as_view(),
        name='subscriber-send-sms'),
    url(r'^dashboard/subscribers/(?P<imsi>[^/]+)/adjust-credit$',
        endagaweb.views.dashboard.SubscriberAdjustCredit.as_view(),
        name='subscriber-adjust-credit'),
    url(r'^dashboard/subscribers/(?P<imsi>[^/]+)/edit$',
        endagaweb.views.dashboard.SubscriberEdit.as_view(),
        name='subscriber-edit'),

<<<<<<< HEAD
#47600
=======
    # sagar2.sharma@aricent.com _start_
>>>>>>> 67dacab7

    url(r'^dashboard/user/management$',
        endagaweb.views.dashboard.UserManagement.as_view(),
        name='user-management'),

    url(r'^dashboard/user/management/delete',
        endagaweb.views.dashboard.UserDelete.as_view(),
        name='user-delete'),

    url(r'^dashboard/user/management/blocking$',
        endagaweb.views.dashboard.UserBlockUnblock.as_view(),
        name='user-blocking'),

<<<<<<< HEAD
    url(r'^dashboard/user/management/checkusername', endagaweb.views.user.check_username),

    # url(r'^dashboard/user/management/permissions', endagaweb.views.user.role_based_permissions),
=======
    url(r'^dashboard/user/management/checkuser',
        endagaweb.views.user.check_user),

    url(r'^dashboard/user/management/permissions',
        endagaweb.views.user.role_default_permissions),
>>>>>>> 67dacab7

    url(r'^dashboard/network/broadcast_sms$',
        endagaweb.views.dashboard.SubscriberSendSMS.as_view(),
        name='broadcast-sms'),

<<<<<<< HEAD
    url(r'^dashboard/subscriber_management/subscriber$', endagaweb.views.dashboard.SubscriberCategoryEdit.as_view(),
        name='subscriber-category'),
    url(r'^dashboard/subscriber_management/categoryupdate$',
        endagaweb.views.dashboard.SubscriberCategoryUpdate.as_view(), name='subscriber-categoryupdate'),
#47600
=======
    url(r'^reset$', endagaweb.views.user.reset),

    url(r'^reset/(?P<token>[A-Za-z0-9-]+)/(?P<uidb64>[0-9A-Za-z_\-]+)/$',
        endagaweb.views.user.reset_confirm,
        name='password_reset_confirm'),

    url(r'^success/$', endagaweb.views.user.success, name='success'),

    # sagar2.sharma@aricent.com _ends_

    url(r'^dashboard/subscriber_management/subscriber$',
        endagaweb.views.dashboard.SubscriberCategoryEdit.as_view(),
        name='subscriber-category'),
>>>>>>> 67dacab7

    # Network views in the dashboard.
    # /network -- GET basic network info
    # /network/prices -- GET pricing data for the network or POST to change it
    # /network/edit -- GET details on the network or POST to change them
    url(r'^dashboard/network$',
        endagaweb.views.network.NetworkInfo.as_view(),
        name='network-info'),
    url(r'^dashboard/network/prices$',
        endagaweb.views.network.NetworkPrices.as_view(),
        name='network-prices'),
    url(r'^dashboard/network/inactive-subscribers$',
        endagaweb.views.network.NetworkInactiveSubscribers.as_view(),
        name='network-inactive-subscribers'),
    url(r'^dashboard/network/edit$',
        endagaweb.views.network.NetworkEdit.as_view(),
        name='network-edit'),
    url(r'^dashboard/network/select/(?P<network_id>[0-9]+)$',
        endagaweb.views.network.NetworkSelectView.as_view()),
    # The activity table.
    url(r'^dashboard/activity',
        endagaweb.views.dashboard.ActivityView.as_view(),
        name='network-activity'),

    # Raise a server error on-demand to test the 500 template.
    url(r'^insta-five-hundred$',
        endagaweb.views.static.InstaFiveHundred.as_view()),

    # OAuth login TODO(omar): setup OAuth provider
    url(r'^staff-login/', endagaweb.views.user.staff_login_view),
    url(r'^accounts/', include('allauth.urls')),
]


if 'django.contrib.admin' in settings.INSTALLED_APPS:
    # Only show the all-numbers table, the all-towers table and the margin
    # analysis page in staff-mode.
    urlpatterns += [
        url(r'^dashboard/staff/all-numbers$',
            endagaweb.views.staff.Numbers.as_view()),
        url(r'^dashboard/staff/all-towers$',
            endagaweb.views.staff.Towers.as_view()),
        url(r'^dashboard/staff/margin-analysis$',
            endagaweb.views.staff.MarginAnalysis.as_view(),
            name='margin-analysis'),
        url(r'^dashboard/staff/tower-monitoring$',
            endagaweb.views.staff.TowerMonitoring.as_view(),
            name='tower-monitoring'),
        url(r'^dashboard/staff/tower-monitoring\?tower=(?P<tower>[0-9-]+)$',
            endagaweb.views.staff.TowerMonitoring.as_view(),
            name='tower-monitoring'),
        url(r'^dashboard/staff/network-earnings$',
            endagaweb.views.staff.NetworkEarnings.as_view(),
            name='network-earnings'),
    ]


urlpatterns += [
    # The dashboard 'home'.
    url(r'^dashboard', endagaweb.views.dashboard.dashboard_view),

    # Old stats.
    url(r'^stats/numbers', endagaweb.views.stats.numbers),
    url(r'^stats/totals', endagaweb.views.stats.totals),

    # Debug.
    url(r'^debug', endagaweb.views.debug.debug_view),
]


# Only use django admin outside of prod.
if 'django.contrib.admin' in settings.INSTALLED_APPS:
    # Register any apps that have admin functionality and add new URLs.
    admin.autodiscover()
    urlpatterns += [
        url(r'^django-admin/', include(admin.site.urls)),
    ]


# We only install the loginas app in the staff version of the site and we hide
# the ghosting routes in other versions.
if 'loginas' in settings.INSTALLED_APPS:
    urlpatterns += url(r'^django-admin/', include('loginas.urls')),

if 'DatabaseStorage' in settings.DEFAULT_FILE_STORAGE:
    urlpatterns += [
        url(r'^file/(?P<fname>.+)$',
            endagaweb.views.file_upload.file_view, name='file-upload')
    ]<|MERGE_RESOLUTION|>--- conflicted
+++ resolved
@@ -131,11 +131,7 @@
         endagaweb.views.dashboard.SubscriberEdit.as_view(),
         name='subscriber-edit'),
 
-<<<<<<< HEAD
-#47600
-=======
     # sagar2.sharma@aricent.com _start_
->>>>>>> 67dacab7
 
     url(r'^dashboard/user/management$',
         endagaweb.views.dashboard.UserManagement.as_view(),
@@ -149,29 +145,16 @@
         endagaweb.views.dashboard.UserBlockUnblock.as_view(),
         name='user-blocking'),
 
-<<<<<<< HEAD
-    url(r'^dashboard/user/management/checkusername', endagaweb.views.user.check_username),
-
-    # url(r'^dashboard/user/management/permissions', endagaweb.views.user.role_based_permissions),
-=======
     url(r'^dashboard/user/management/checkuser',
         endagaweb.views.user.check_user),
 
     url(r'^dashboard/user/management/permissions',
         endagaweb.views.user.role_default_permissions),
->>>>>>> 67dacab7
 
     url(r'^dashboard/network/broadcast_sms$',
         endagaweb.views.dashboard.SubscriberSendSMS.as_view(),
         name='broadcast-sms'),
 
-<<<<<<< HEAD
-    url(r'^dashboard/subscriber_management/subscriber$', endagaweb.views.dashboard.SubscriberCategoryEdit.as_view(),
-        name='subscriber-category'),
-    url(r'^dashboard/subscriber_management/categoryupdate$',
-        endagaweb.views.dashboard.SubscriberCategoryUpdate.as_view(), name='subscriber-categoryupdate'),
-#47600
-=======
     url(r'^reset$', endagaweb.views.user.reset),
 
     url(r'^reset/(?P<token>[A-Za-z0-9-]+)/(?P<uidb64>[0-9A-Za-z_\-]+)/$',
@@ -185,7 +168,6 @@
     url(r'^dashboard/subscriber_management/subscriber$',
         endagaweb.views.dashboard.SubscriberCategoryEdit.as_view(),
         name='subscriber-category'),
->>>>>>> 67dacab7
 
     # Network views in the dashboard.
     # /network -- GET basic network info
