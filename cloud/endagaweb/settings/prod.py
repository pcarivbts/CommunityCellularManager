"""Base Django settings for endagaweb application.

These settings are appropriate for the production front-end web server,
which does not provide admin capabilities. It should be extended (by
staff.py) for the admin-capable front-end.

Copyright (c) 2016-present, Facebook, Inc.
All rights reserved.

This source code is licensed under the BSD-style license found in the
LICENSE file in the root directory of this source tree. An additional grant
of patent rights can be found in the PATENTS file in the same directory.
"""

from __future__ import absolute_import

import logging
import os
from syslog import LOG_LOCAL0

import dj_database_url

from django.utils.translation import ugettext, ugettext_lazy as translate

# inherit base Django settings (more general than the endagaweb app)
from settings import *  # noqa: F403

# combine ccm.common.logger settings with Django logging
from ccm.common import logger

# Specify with DATABASE_URL variable.
DATABASES = {
    'default': dj_database_url.config(default=os.environ.get('DATABASE_URL')),
}
DATABASES['default']['ENGINE'] = 'django.contrib.gis.db.backends.postgis'

# Hosts/domain names that are valid for this site; required if DEBUG is False.
# ALLOWED_HOSTS env variable must be a comma-separated list of domains
ALLOWED_HOSTS = [_.strip() for _ in
                 os.environ.get('ALLOWED_HOSTS', 'localhost').split(',')]

# List of finder classes that know how to find static files in various
# locations.
STATICFILES_FINDERS = (
    'django.contrib.staticfiles.finders.AppDirectoriesFinder',
    'django.contrib.staticfiles.finders.FileSystemFinder',
)

# Make this unique, and don't share it with anybody.
SECRET_KEY = os.environ["SECRET_KEY"]

TEMPLATES = [
    {
        'BACKEND': 'django.template.backends.django.DjangoTemplates',
        'DIRS': [
            'endagaweb/templates',
        ],
        'OPTIONS': {
            'context_processors': [
                # The default context processors.
                "django.contrib.auth.context_processors.auth",
                "django.template.context_processors.debug",
                "django.template.context_processors.i18n",
                "django.template.context_processors.media",
                "django.template.context_processors.static",
                "django.template.context_processors.tz",
                "django.contrib.messages.context_processors.messages",
                "django.template.context_processors.request",
            ],
            'loaders': [
                'django.template.loaders.filesystem.Loader',
                'django.template.loaders.app_directories.Loader',
            ],
            # We'll be conservative and assume a prod environment unless
            # told otherwise
            'debug': DEBUG,  # noqa: F405 (star import)
        },
    },
]

TEMPLATE_CONSTANTS = {
    'SITENAME': os.environ.get('ENDAGA_SITENAME', "Endaga"),
    'SUPPORT_EMAIL': os.environ.get('SUPPORT_EMAIL', "support@example.com"),
}

MIDDLEWARE_CLASSES = (
    'django.middleware.common.CommonMiddleware',
    'django.contrib.sessions.middleware.SessionMiddleware',
    'django.middleware.csrf.CsrfViewMiddleware',
    'django.contrib.auth.middleware.AuthenticationMiddleware',
    'django.contrib.auth.middleware.SessionAuthenticationMiddleware',
    'django.contrib.messages.middleware.MessageMiddleware',
    'django.middleware.clickjacking.XFrameOptionsMiddleware',
    'django.middleware.security.SecurityMiddleware',
    'endagaweb.middleware.TimezoneMiddleware',
    'endagaweb.middleware.MultiNetworkMiddleware',
    'django.middleware.locale.LocaleMiddleware',
)

AUTHENTICATION_BACKENDS = (
    # Needed to login by username in Django admin, regardless of allauth.
    "django.contrib.auth.backends.ModelBackend",
    # Allauth specific authentication methods, such as login by e-mail.
    "allauth.account.auth_backends.AuthenticationBackend",
    "guardian.backends.ObjectPermissionBackend",
)

# Where to redirect for required logins.
LOGIN_URL = '/login/'
LOGIN_REDIRECT_URL = '/dashboard'
SOCIALACCOUNT_ADAPTER = 'endagaweb.views.user.WhitelistedSocialAccountAdapter'
STAFF_EMAIL_DOMAIN_WHITELIST = ['fb.com']
SOCIALACCOUNT_QUERY_EMAIL = True
ENABLE_SOCIAL_LOGIN = os.environ.get('ENABLE_SOCIAL_LOGIN', False)

INSTALLED_APPS = [
    # 'allauth',
    'allauth.account',
    'allauth.socialaccount',
    'allauth.socialaccount.providers.facebook',
    'crispy_forms',
    'django.contrib.auth',
    'django.contrib.contenttypes',
    'django.contrib.humanize',
    'django.contrib.messages',
    'django.contrib.sessions',
    'django.contrib.sites',
    'django.contrib.staticfiles',
    'django.contrib.gis',
    'django_tables2',
    'endagaweb',
    'guardian',
    'rest_framework',
    'rest_framework.authtoken',
    'rosetta'
]

SITE_ID = 1

# We inherit the default Django logging configuration. Unfortunately
# there is a mixed use of standard logging module and custom
# ccm.common.logger within the endagaweb app. We can use the logger module's
# syslog handler, but we need to set the level appropriately.
#
# See http://docs.djangoproject.com/en/dev/topics/logging for more
# details on how to customize your logging configuration.

# allow syslog to be disabled, e.g., for testing (default = enabled)
_USE_SYSLOG = os.environ.get('DJANGO_DISABLE_SYSLOG', 'False').lower() != 'true'

_ENDAGAWEB_LOGGER = {
    'handlers': ['syslog'] if _USE_SYSLOG else [],
    'level': logging.DEBUG,  # overridden by handler's level
}

LOGGING = {
    'version': 1,
    'disable_existing_loggers': False,  # NOT the default
    'formatters': {
        'ccm.common.logger.verbose': {
            # we use this for syslog, which inserts its own timestamps
            'format': 'endagaweb ' + logger.VERBOSE_FORMAT,
        }
    },

    # Create a logger that sends all endagaweb log messages to syslog
    #
    # Note: currently the endagaweb app is inconsistent in how it logs
    # messages, which requires that we actually install the logger as root
    # of the logging hierarchy rather than endagaweb. That means other stuff
    # also gets sent to syslog.
    # TODO: t15748193 Make endagaweb log usage consistent
    'loggers': {
        '': _ENDAGAWEB_LOGGER,
    },
}

# configure the syslog handler if enabled
if _USE_SYSLOG:
    LOGGING.setdefault('handlers', {})['syslog'] = {
        'class': 'logging.handlers.SysLogHandler',
        'address': '/dev/log',
        'facility': LOG_LOCAL0,
        'formatter': 'ccm.common.logger.verbose',
        'level': os.environ.get('LOGGING_SYSLOG_LEVEL', 'WARN'),
    }

# Configure additional logging in dev/debug mode
if DEBUG:  # noqa: F405
    # send all endagaweb messages to the console (which then applies its
    # own priority-based filter, INFO by default per above). Note that we
    # use the CCM_LOGGER_NAME env var to direct ccm.common.logger messages
    # to endagaweb.logger, so they get handled just like other endagaweb
    # messages.
    #
    # See note above regarding endagaweb messages.
    LOGGING['formatters']['standard'] = {
        'format':
            "[%(asctime)s] %(levelname)s [%(filename)s:%(lineno)s] %(message)s",
        'datefmt': "%d/%b/%Y %H:%M:%S"
    }
    LOGGING.setdefault('handlers', {})['console'] = {
        'level': os.environ.get('LOGGING_CONSOLE_LEVEL', 'INFO'),
        'class': 'logging.StreamHandler',
        'formatter': 'standard'
    }
    _ENDAGAWEB_LOGGER['handlers'] += ['console']

    # this sets the ccm.common.logger threshold to INFO
    logger.DefaultLogger.update_handler(level=logging.INFO)


# Use the bcrypt hasher first, followed by the defaults.
PASSWORD_HASHERS = [
    'django.contrib.auth.hashers.BCryptSHA256PasswordHasher',
    'django.contrib.auth.hashers.BCryptPasswordHasher',
    'django.contrib.auth.hashers.PBKDF2PasswordHasher',
    'django.contrib.auth.hashers.PBKDF2SHA1PasswordHasher',
    'django.contrib.auth.hashers.SHA1PasswordHasher',
    'django.contrib.auth.hashers.MD5PasswordHasher',
    'django.contrib.auth.hashers.CryptPasswordHasher',
]

REST_FRAMEWORK = {
    # Use hyperlinked styles by default.
    # Only used if the `serializer_class` attribute is not set on a view.
    'DEFAULT_MODEL_SERIALIZER_CLASS':
        'rest_framework.serializers.HyperlinkedModelSerializer',
    # Use Django's standard `django.contrib.auth` permissions,
    # or allow read-only access for unauthenticated users.
    'DEFAULT_PERMISSION_CLASSES': [
        # 'rest_framework.permissions.DjangoModelPermissionsOrAnonReadOnly'
        'rest_framework.permissions.AllowAny'
    ],
    # Adds TokenAuth to the list of default authenticators to allow users who
    # haven't logged in to take actions with just their token (via cURL for
    # instance).
    'DEFAULT_AUTHENTICATION_CLASSES': [
        'rest_framework.authentication.SessionAuthentication',
        'rest_framework.authentication.TokenAuthentication',
    ],
}

CRISPY_TEMPLATE_PACK = 'bootstrap3'

SFTP = {
    'SFTP_HOST': os.environ.get('SFTP_HOST', "sftp_hostname"),
    'SFTP_USERNAME': os.environ.get('SFTP_USERNAME', "sftp_username"),
    'SFTP_PASSWORD': os.environ.get('SFTP_PASSWORD', "sftp_password")
}

FACEBOOK = {
    'APP_ID': os.environ['FACEBOOK_APP_ID'],
    'APP_SECRET': os.environ['FACEBOOK_APP_SECRET']
}

ENDAGA = {
    # Nexmo account info.
    'NEXMO_NOTIFICATION_NUMBER': os.environ.get('NEXMO_NOTIFICATION_NUMBER', None),
    'NEXMO_ACCT_SID': os.environ['NEXMO_ACCT_SID'],
    'NEXMO_AUTH_TOKEN': os.environ['NEXMO_AUTH_TOKEN'],
    'NEXMO_INBOUND_SMS_URL': os.environ.get(
        "INBOUND_SMS_URL", "http://api.endaga.com/api/v1/inbound/"),
    'NEXMO_INBOUND_VOICE_HOST': os.environ.get("INBOUND_VOICE_HOST",
                                               "sip.example.com"),

    # Kannel info
    'KANNEL_USERNAME': os.environ['KANNEL_USERNAME'],
    'KANNEL_PASSWD': os.environ['KANNEL_PASSWD'],
    'KANNEL_OUTBOUND_SMS_URL': os.environ.get('KANNEL_OUTBOUND_SMS_URL', "http://localhost:13005/cgi-bin/sendsms"),

    # Activity settings.
    'BTS_INACTIVE_TIMEOUT_SECS': 60 * 8,  # 8 minutes
    'BTS_REQUEST_TIMEOUT_SECS': 5,

    # Internal API.
    'INTERNAL_API': os.environ.get("INTERNAL_API", "localhost:8080"),
    'KEYMASTER': os.environ['KEYMASTER'],
    'VPN_SERVER_IP': os.environ.get("VPN_SERVER_IP", "192.168.40.60"),

    # Enable/disable billing for networks. If false, we ignore what's in the
    # network's account balance.
    'NW_BILLING': os.environ.get("NW_BILLING", "True").lower() == "true",

    # Maximum permissible validity(in days) limit for denomination
    'MAX_VALIDITY_DAYS': 10000,

    # Password Expiration day
    'PASSWORD_EXPIRED_DAY': 90,
    # Password Expiry Alert
    'PASSSWORD_EXPIRED_LAST_SEVEN_DAYS': 83,
}

STRIPE_API_KEY = os.environ.get("STRIPE_API_KEY",
                                "sk_test_YOURKEYHERE")

# Celery settings.
BROKER_URL = os.environ["BROKER_URL"]
CELERY_DEFAULT_QUEUE = os.environ["CELERY_DEFAULT_QUEUE"]
CELERY_QUEUES = {
    CELERY_DEFAULT_QUEUE: {
        'exchange': CELERY_DEFAULT_QUEUE,
        'exchange_type': 'topic',
        'binding_key': 'tasks.#',
    }
}

EMAIL_BACKEND = 'django_mailgun.MailgunBackend'
MAILGUN_ACCESS_KEY = os.environ.get("MAILGUN_ACCESS_KEY", 'key-testkeypleaseignore')
MAILGUN_SERVER_NAME = os.environ.get("MAILGUN_SERVER_NAME", '')

# File uploads
DEFAULT_FILE_STORAGE = 'endagaweb.util.storage.DatabaseStorage'

# To allow permissions for unauthenticated users, we introduce an anonymous User instance
ANONYMOUS_USER_NAME = 'AnonymousUser'

# Location of the sason (or other) SAS
SASON_REQUEST_URL = os.environ.get("SASON_REQUEST_URL", None)
SASON_ACQUIRE_URL = os.environ.get("SASON_ACQUIRE_URL", None)
SASON_RETRY_COUNT = 5

# Make recommended secure site settings be defaults
# These should only be overridden in dev environments

# Ensure we're using secure cookies, i.e., can only be sent over https
CSRF_COOKIE_SECURE = True
SESSION_COOKIE_SECURE = True

# Security middleware settings
SECURE_CONTENT_TYPE_NOSNIFF = True

<<<<<<< HEAD
# Password validation
AUTH_PASSWORD_VALIDATORS = [

    {    'NAME': 'endagaweb.util.custom_password_validators.CustomPasswortValidator',
    },

]
=======

# I18 integration for internationalization and localization
USE_I18N = True
LANGUAGES = (
    ('en', translate('English')),
    ('fil', translate('Filipino')),
    ('es', translate('Spanish')),
    ('id', translate('Indonesian'))
)
# Set the default language for your site.
LANGUAGE_CODE = 'en'

LOCALE_PATHS = (
    os.path.join(os.environ["ENDAGA_BASE_PATH"], 'locale'),
)
TEMPLATES_PATH = os.path.join(os.environ["ENDAGA_BASE_PATH"], 'templates')
>>>>>>> 8d2319a9
<|MERGE_RESOLUTION|>--- conflicted
+++ resolved
@@ -330,7 +330,6 @@
 # Security middleware settings
 SECURE_CONTENT_TYPE_NOSNIFF = True
 
-<<<<<<< HEAD
 # Password validation
 AUTH_PASSWORD_VALIDATORS = [
 
@@ -338,7 +337,6 @@
     },
 
 ]
-=======
 
 # I18 integration for internationalization and localization
 USE_I18N = True
@@ -354,5 +352,4 @@
 LOCALE_PATHS = (
     os.path.join(os.environ["ENDAGA_BASE_PATH"], 'locale'),
 )
-TEMPLATES_PATH = os.path.join(os.environ["ENDAGA_BASE_PATH"], 'templates')
->>>>>>> 8d2319a9
+TEMPLATES_PATH = os.path.join(os.environ["ENDAGA_BASE_PATH"], 'templates')