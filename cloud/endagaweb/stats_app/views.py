"""API handlers for accessing stats.

Copyright (c) 2016-present, Facebook, Inc.
All rights reserved.

This source code is licensed under the BSD-style license found in the
LICENSE file in the root directory of this source tree. An additional grant 
of patent rights can be found in the PATENTS file in the same directory.
"""

from rest_framework import authentication
from rest_framework import permissions
from rest_framework import renderers
from rest_framework import response
from rest_framework import status
from rest_framework import views
import pytz
from rest_framework.authtoken.models import Token
import stripe
from guardian.shortcuts import get_objects_for_user

from ccm.common.currency import parse_credits, humanize_credits, \
    CURRENCIES, Money
from endagaweb.stats_app import stats_client

from endagaweb.models import (UserProfile, Ledger, Subscriber, UsageEvent,
                              Network, PendingCreditUpdate, Number)
# Set the stat types that we can query for.  Note that some of these kinds are
# 'faux kinds' in that the stats client aggregates the true UsageEvent kinds
# for these other categories: sms, call, uploaded_data, downloaded_data,
# total_data.
SMS_KINDS = stats_client.SMS_KINDS + ['sms']
CALL_KINDS = stats_client.CALL_KINDS + ['call'] #, 'oustside_call']
GPRS_KINDS = ['total_data', 'uploaded_data', 'downloaded_data']
TIMESERIES_STAT_KEYS = stats_client.TIMESERIES_STAT_KEYS
SUBSCRIBER_KINDS = stats_client.SUBSCRIBER_KINDS + \
                   stats_client.ZERO_BALANCE_SUBSCRIBER + \
                   stats_client.INACTIVE_SUBSCRIBER
<<<<<<< HEAD
HEALTH_STATUS = stats_client.HEALTH_STATUS
=======
BTS_STATUS = stats_client.BTS_STATUS
>>>>>>> 54c276b0
WATERFALL_KINDS = ['loader', 'reload_rate', 'reload_amount',
                   'reload_transaction', 'average_load', 'average_frequency']
NON_LOADER_KINDS = ['non_loader_base', 'cumulative_base']
DENOMINATION_KINDS = stats_client.DENOMINATION_KINDS
# Set valid intervals.
INTERVALS = ['years', 'months', 'weeks', 'days', 'hours', 'minutes']
TRANSFER_KINDS = stats_client.TRANSFER_KINDS
VALID_STATS = SMS_KINDS + CALL_KINDS + GPRS_KINDS + TIMESERIES_STAT_KEYS + \
              TRANSFER_KINDS + SUBSCRIBER_KINDS + WATERFALL_KINDS + \
<<<<<<< HEAD
              HEALTH_STATUS + DENOMINATION_KINDS + NON_LOADER_KINDS
=======
              BTS_STATUS + DENOMINATION_KINDS + NON_LOADER_KINDS
>>>>>>> 54c276b0
# Set valid aggregation types.
AGGREGATIONS = ['count', 'duration', 'up_byte_count', 'down_byte_count',
                'average_value', 'transaction_sum', 'transcation_count',
                'duration_minute']
REPORT_VIEWS = ['summary', 'list']

# Any requested start time earlier than this date will be set to this date.
# This comes from a bug where UEs were generated at an astounding rate in
# ~April 2014.
# TODO(matt): scrub our Papua UEs and then remove this limit.
JUL30_2014 = 1406680050


def parse_query_params(params):
    """Validate incoming query params."""
    # Set query defaults -- the default timespan end is 'now' (and we'll
    # represent now as -1).
    parsed_params = {
        'start-time-epoch': JUL30_2014,
        'end-time-epoch': -1,
        'interval': 'months',
        'stat-types': ['sms'],
        'level-id': -1,
        'aggregation': 'count',
        'report-view': 'list',
        'extras': [],
        'topup-percent': None,
    }
    # Override defaults with any query params that have been set, if the
    # query params are valid.
    if 'start-time-epoch' in params:
        parsed_params['start-time-epoch'] = int(params['start-time-epoch'])
        if parsed_params['start-time-epoch'] < JUL30_2014:
            parsed_params['start-time-epoch'] = JUL30_2014
    if 'end-time-epoch' in params:
        parsed_params['end-time-epoch'] = int(params['end-time-epoch'])
    # Check if, for some reason, the end time is before the start time.  If it
    # is, reset both params to their defaults.
    if parsed_params['end-time-epoch'] < parsed_params['start-time-epoch']:
        parsed_params['start-time-epoch'] = JUL30_2014
        parsed_params['end-time-epoch'] = -1
    if 'interval' in params and params['interval'] in INTERVALS:
        parsed_params['interval'] = params['interval']
    if 'stat-types' in params:
        stat_types = params['stat-types'].split(',')
        validated_types = [s for s in stat_types if s in VALID_STATS]
        # If nothing validated, we just leave the stat-types as the default.
        if validated_types:
            parsed_params['stat-types'] = validated_types
        # Check if stat-type is dynamic currently for denominations
        if params.has_key('dynamic-stat') and bool(params['dynamic-stat']):
            parsed_params['stat-types'] = stat_types
            # For filtering top topups as per percentage
            if params.has_key('topup-percent'):
                parsed_params['topup-percent'] = params['topup-percent']
    if 'level-id' in params:
        parsed_params['level-id'] = int(params['level-id'])
    if 'aggregation' in params and params['aggregation'] in AGGREGATIONS:
        parsed_params['aggregation'] = params['aggregation']
    if 'extras' in params:
        parsed_params['extras'] = params['extras'].split(',')
    if 'report-view' in params and params['report-view'] in REPORT_VIEWS:
        parsed_params['report-view'] = params['report-view']
    return parsed_params


class StatsAPIView(views.APIView):
    """The stats API view (handles multiple client types)."""

    # DRF sets up permissions, auth and rendering with these class-level vars.
    permission_classes = (permissions.IsAuthenticated,)
    authentication_classes = (authentication.SessionAuthentication,
                              authentication.TokenAuthentication)
    renderer_classes = (renderers.JSONRenderer,)

    def get(self, request, infrastructure_level):
        """GET request handler.

        TODO(matt): there is an interesting issue here in that this client lets
                    one make a single request with many stat_types, but the
                    aggregation type may be invalid for some of those types.
                    The way we use this API now, things works fine, but maybe
                    we want to handle this better in the future.  For instance,
                    you could imagine passing in an array of more explicit
                    aggregations.

        Args:
            request: a DRF Request instance
            infrastructure_level: global, network or tower

        Query Params (none are required):
            start-time-epoch: start of timespan in seconds since epoch
            end-time-epoch: end of timespan in seconds since epoch
            interval: data will be aggregated for the timespan at points
                      according to this parameter
            stat-types: the types of stat we're requesting.  May be a
                        comma-separated set of multiple stat types.
            level-id: the infrastructure_level id, e.g. the network django
                      model id or None if global
            aggregation: how to process the stats

        Returns:
            a DRF response.Response instance
        """
        # Parse params.
        params = parse_query_params(request.query_params)
        # Build up the return data.
        data = {
            'results': [],
        }
        for index, stat_type in enumerate(params['stat-types']):
            # Setup the appropriate stats client, SMS, call or GPRS.
            if stat_type in SMS_KINDS:
                client_type = stats_client.SMSStatsClient
            elif stat_type in CALL_KINDS:
                client_type = stats_client.CallStatsClient
            elif stat_type in GPRS_KINDS:
                client_type = stats_client.GPRSStatsClient
            elif stat_type in TIMESERIES_STAT_KEYS:
                client_type = stats_client.TimeseriesStatsClient
            elif stat_type in SUBSCRIBER_KINDS:
                client_type = stats_client.SubscriberStatsClient
            elif stat_type in TRANSFER_KINDS:
                client_type = stats_client.TransferStatsClient
<<<<<<< HEAD
            elif stat_type in HEALTH_STATUS:
=======
            elif stat_type in BTS_STATUS:
>>>>>>> 54c276b0
                client_type = stats_client.BTSStatsClient
            elif stat_type in WATERFALL_KINDS:
                client_type = stats_client.WaterfallStatsClient
            elif stat_type in NON_LOADER_KINDS:
                client_type = stats_client.NonLoaderStatsClient
            else:
                client_type = stats_client.TopUpStatsClient
            # Instantiate the client at an infrastructure level.
            if infrastructure_level == 'global':
                client = client_type('global')
            elif infrastructure_level == 'network':
                client = client_type('network', params['level-id'])
            elif infrastructure_level == 'tower':
                client = client_type('tower', params['level-id'])
            try:
                extra_param = params['extras'][index]
            except IndexError:
                extra_param = None
            # Get timeseries results and append it to data.
            results = client.timeseries(
                stat_type,
                interval=params['interval'],
                start_time_epoch=params['start-time-epoch'],
                end_time_epoch=params['end-time-epoch'],
                aggregation=params['aggregation'],
                report_view=params['report-view'],
                extras=extra_param,
                topup_percent=params['topup-percent']
            )
            if stat_type in TRANSFER_KINDS:
                table_view = client.timeseries(
                    stat_type,
                    start_time_epoch=params['start-time-epoch'],
                    end_time_epoch=params['end-time-epoch'],
                    aggregation=params['aggregation'],
                    report_view ="table_view"
                )
            else:
<<<<<<< HEAD
                table_view ={}
                #data['retailer_table_data'].append(table_view)
=======
                table_view = {}
>>>>>>> 54c276b0
            data['results'].append({
                "key": stat_type,
                "values": results,
                "retailer_table_data":table_view
            })

        # Convert params.stat_types back to CSV and echo back the request.
        params['stat-types'] = ','.join(params['stat-types'])
        data['request'] = params

        # Send results and echo back the request params.
        response_status = status.HTTP_200_OK
        return response.Response(data, response_status)<|MERGE_RESOLUTION|>--- conflicted
+++ resolved
@@ -36,11 +36,7 @@
 SUBSCRIBER_KINDS = stats_client.SUBSCRIBER_KINDS + \
                    stats_client.ZERO_BALANCE_SUBSCRIBER + \
                    stats_client.INACTIVE_SUBSCRIBER
-<<<<<<< HEAD
-HEALTH_STATUS = stats_client.HEALTH_STATUS
-=======
 BTS_STATUS = stats_client.BTS_STATUS
->>>>>>> 54c276b0
 WATERFALL_KINDS = ['loader', 'reload_rate', 'reload_amount',
                    'reload_transaction', 'average_load', 'average_frequency']
 NON_LOADER_KINDS = ['non_loader_base', 'cumulative_base']
@@ -50,11 +46,7 @@
 TRANSFER_KINDS = stats_client.TRANSFER_KINDS
 VALID_STATS = SMS_KINDS + CALL_KINDS + GPRS_KINDS + TIMESERIES_STAT_KEYS + \
               TRANSFER_KINDS + SUBSCRIBER_KINDS + WATERFALL_KINDS + \
-<<<<<<< HEAD
-              HEALTH_STATUS + DENOMINATION_KINDS + NON_LOADER_KINDS
-=======
               BTS_STATUS + DENOMINATION_KINDS + NON_LOADER_KINDS
->>>>>>> 54c276b0
 # Set valid aggregation types.
 AGGREGATIONS = ['count', 'duration', 'up_byte_count', 'down_byte_count',
                 'average_value', 'transaction_sum', 'transcation_count',
@@ -179,11 +171,7 @@
                 client_type = stats_client.SubscriberStatsClient
             elif stat_type in TRANSFER_KINDS:
                 client_type = stats_client.TransferStatsClient
-<<<<<<< HEAD
-            elif stat_type in HEALTH_STATUS:
-=======
             elif stat_type in BTS_STATUS:
->>>>>>> 54c276b0
                 client_type = stats_client.BTSStatsClient
             elif stat_type in WATERFALL_KINDS:
                 client_type = stats_client.WaterfallStatsClient
@@ -222,12 +210,7 @@
                     report_view ="table_view"
                 )
             else:
-<<<<<<< HEAD
-                table_view ={}
-                #data['retailer_table_data'].append(table_view)
-=======
                 table_view = {}
->>>>>>> 54c276b0
             data['results'].append({
                 "key": stat_type,
                 "values": results,
