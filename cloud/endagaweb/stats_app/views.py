--- conflicted
+++ resolved
@@ -30,15 +30,13 @@
 ZERO_BALANACE_SUBSCRIBER =stats_client.ZERO_BALANCE_SUBSCRIBER
 INACTIVE_SUBSCRIBER = stats_client.INACTIVE_SUBSCRIBER
 
-WATERFALL_KINDS = ['waterfall_summary']
-
 # ZERO_BALANACE_SUBSCRIBER
 INTERVALS = ['years', 'months', 'weeks', 'days', 'hours', 'minutes']
 # Set valid aggregation types.
 AGGREGATIONS = ['count', 'duration', 'up_byte_count', 'down_byte_count',
                 'average_value']
 TRANSFER_KINDS = stats_client.TRANSFER_KINDS
-VALID_STATS = SMS_KINDS + CALL_KINDS + GPRS_KINDS + TIMESERIES_STAT_KEYS + TRANSFER_KINDS + SUBSCRIBER_KINDS + ZERO_BALANACE_SUBSCRIBER + INACTIVE_SUBSCRIBER + WATERFALL_KINDS
+VALID_STATS = SMS_KINDS + CALL_KINDS + GPRS_KINDS + TIMESERIES_STAT_KEYS + TRANSFER_KINDS + SUBSCRIBER_KINDS + ZERO_BALANACE_SUBSCRIBER + INACTIVE_SUBSCRIBER
 # Set valid intervals.
 INTERVALS = ['years', 'months', 'weeks', 'days', 'hours', 'minutes']
 # Set valid aggregation types.
@@ -137,9 +135,6 @@
         data = {
             'results': [],
         }
-        print "request.query_params = ", request.query_params
-        print "params = ", params
-        print "========"
         for stat_type in params['stat-types']:
             # Setup the appropriate stats client, SMS, call or GPRS.
             if stat_type in SMS_KINDS:
@@ -159,8 +154,6 @@
                 client_type = stats_client.SubscriberStatsClient
             elif stat_type in INACTIVE_SUBSCRIBER:
                 client_type = stats_client.SubscriberStatsClient
-            elif stat_type in WATERFALL_KINDS:
-                client_type = stats_client.TransferStatsClient
             if infrastructure_level == 'global':
                 client = client_type('global')
             elif infrastructure_level == 'network':
@@ -177,9 +170,7 @@
                 end_time_epoch=params['end-time-epoch'],
                 aggregation=params['aggregation'],
             )
-<<<<<<< HEAD
             print "results ===================", results
-=======
             data['results'].append({
                 "key": stat_type,
                 "values": results
@@ -188,91 +179,7 @@
         # Convert params.stat_types back to CSV and echo back the request.
         params['stat-types'] = ','.join(params['stat-types'])
         data['request'] = params
-        # Send results and echo back the request params.
-        response_status = status.HTTP_200_OK
-        return response.Response(data, response_status)
 
-
-class ReportsAPIView(views.APIView):
-    """The stats API view (handles multiple client types)."""
-
-    # DRF sets up permissions, auth and rendering with these class-level vars.
-
-    permission_classes = (permissions.IsAuthenticated,)
-    authentication_classes = (authentication.SessionAuthentication,
-                              authentication.TokenAuthentication)
-    renderer_classes = (renderers.JSONRenderer,)
-
-    def get(self, request, infrastructure_level):
-        """GET request handler.
-
-        TODO(matt): there is an interesting issue here in that this client lets
-                    one make a single request with many stat_types, but the
-                    aggregation type may be invalid for some of those types.
-                    The way we use this API now, things works fine, but maybe
-                    we want to handle this better in the future.  For instance,
-                    you could imagine passing in an array of more explicit
-                    aggregations.
-
-        Args:
-            request: a DRF Request instance
-            infrastructure_level: global, network or tower
-
-        Query Params (none are required):
-            start-time-epoch: start of timespan in seconds since epoch
-            end-time-epoch: end of timespan in seconds since epoch
-            interval: data will be aggregated for the timespan at points
-                      according to this parameter
-            stat-types: the types of stat we're requesting.  May be a
-                        comma-separated set of multiple stat types.
-            level-id: the infrastructure_level id, e.g. the network django
-                      model id or None if global
-            aggregation: how to process the stats
-
-        Returns:
-            a DRF response.Response instance
-        """
-        # Parse params.
-        params = parse_query_params(request.query_params)
-        # Build up the return data.
-        data = {
-            'results': [],
-        }
-        for stat_type in params['stat-types']:
-            # Setup the appropriate stats client, SMS, call or GPRS.
-            if stat_type in SMS_KINDS:
-                client_type = stats_client.SMSStatsClient
-            elif stat_type in CALL_KINDS:
-                client_type = stats_client.CallStatsClient
-            elif stat_type in GPRS_KINDS:
-                client_type = stats_client.GPRSStatsClient
-            elif stat_type in TIMESERIES_STAT_KEYS:
-                client_type = stats_client.TimeseriesStatsClient
-            # Instantiate the client at an infrastructure level.
-            if infrastructure_level == 'global':
-                client = client_type('global')
-            elif infrastructure_level == 'network':
-                client = client_type('network', params['level-id'])
-            elif infrastructure_level == 'tower':
-                client = client_type('tower', params['level-id'])
-            # Get timeseries results and append it to data.
-            results = client.timeseries(
-                stat_type,
-                interval=params['interval'],
-                start_time_epoch=params['start-time-epoch'],
-                end_time_epoch=params['end-time-epoch'],
-                aggregation=params['aggregation'],
-                report_view=params['report-view'],
-            )
->>>>>>> 6e4029ad
-            data['results'].append({
-                "key": stat_type,
-                "values": results
-            })
-
-        # Convert params.stat_types back to CSV and echo back the request.
-        params['stat-types'] = ','.join(params['stat-types'])
-        data['request'] = params
         # Send results and echo back the request params.
         response_status = status.HTTP_200_OK
         return response.Response(data, response_status)