"""API handlers for accessing stats.

Copyright (c) 2016-present, Facebook, Inc.
All rights reserved.

This source code is licensed under the BSD-style license found in the
LICENSE file in the root directory of this source tree. An additional grant 
of patent rights can be found in the PATENTS file in the same directory.
"""

from rest_framework import authentication
from rest_framework import permissions
from rest_framework import renderers
from rest_framework import response
from rest_framework import status
from rest_framework import views
import pytz
from rest_framework.authtoken.models import Token
import stripe
from guardian.shortcuts import get_objects_for_user

from ccm.common.currency import parse_credits, humanize_credits, \
    CURRENCIES, Money
from endagaweb.stats_app import stats_client

from endagaweb.models import (UserProfile, Ledger, Subscriber, UsageEvent,
                              Network, PendingCreditUpdate, Number)
# Set the stat types that we can query for.  Note that some of these kinds are
# 'faux kinds' in that the stats client aggregates the true UsageEvent kinds
# for these other categories: sms, call, uploaded_data, downloaded_data,
# total_data.
SMS_KINDS = stats_client.SMS_KINDS + ['sms']
CALL_KINDS = stats_client.CALL_KINDS + ['call'] #, 'oustside_call']
GPRS_KINDS = ['total_data', 'uploaded_data', 'downloaded_data']
TIMESERIES_STAT_KEYS = stats_client.TIMESERIES_STAT_KEYS
SUBSCRIBER_KINDS = stats_client.SUBSCRIBER_KINDS
ZERO_BALANACE_SUBSCRIBER = stats_client.ZERO_BALANCE_SUBSCRIBER
INACTIVE_SUBSCRIBER = stats_client.INACTIVE_SUBSCRIBER
<<<<<<< HEAD
HEALTH_STATUS = stats_client.HEALTH_STATUS

=======
WATERFALL_KINDS = ['loader', 'reload_rate', 'reload_amount',
                   'reload_transaction', 'average_frequency']
>>>>>>> adaf3405

# ZERO_BALANACE_SUBSCRIBER
INTERVALS = ['years', 'months', 'weeks', 'days', 'hours', 'minutes']
# Set valid aggregation types.
AGGREGATIONS = ['count', 'duration', 'up_byte_count', 'down_byte_count',
                'average_value']
TRANSFER_KINDS = stats_client.TRANSFER_KINDS
VALID_STATS = SMS_KINDS + CALL_KINDS + GPRS_KINDS + TIMESERIES_STAT_KEYS + \
<<<<<<< HEAD
              TRANSFER_KINDS + SUBSCRIBER_KINDS +\
              ZERO_BALANACE_SUBSCRIBER + INACTIVE_SUBSCRIBER + HEALTH_STATUS
=======
              TRANSFER_KINDS + SUBSCRIBER_KINDS + ZERO_BALANACE_SUBSCRIBER + \
              INACTIVE_SUBSCRIBER + WATERFALL_KINDS
>>>>>>> adaf3405
# Set valid intervals.
INTERVALS = ['years', 'months', 'weeks', 'days', 'hours', 'minutes']
# Set valid aggregation types.
AGGREGATIONS = ['count', 'duration', 'up_byte_count', 'down_byte_count',
                'average_value', 'transaction_sum']



# Any requested start time earlier than this date will be set to this date.
# This comes from a bug where UEs were generated at an astounding rate in
# ~April 2014.
# TODO(matt): scrub our Papua UEs and then remove this limit.
JUL30_2014 = 1406680050


def parse_query_params(params):
    """Validate incoming query params."""
    # Set query defaults -- the default timespan end is 'now' (and we'll
    # represent now as -1).
    parsed_params = {
        'start-time-epoch': JUL30_2014,
        'end-time-epoch': -1,
        'interval': 'months',
        'stat-types': ['sms'],
        'level-id': -1,
        'aggregation': 'count'
    }
    # Override defaults with any query params that have been set, if the
    # query params are valid.
    if 'start-time-epoch' in params:
        parsed_params['start-time-epoch'] = int(params['start-time-epoch'])
        if parsed_params['start-time-epoch'] < JUL30_2014:
            parsed_params['start-time-epoch'] = JUL30_2014
    if 'end-time-epoch' in params:
        parsed_params['end-time-epoch'] = int(params['end-time-epoch'])
    # Check if, for some reason, the end time is before the start time.  If it
    # is, reset both params to their defaults.
    if parsed_params['end-time-epoch'] < parsed_params['start-time-epoch']:
        parsed_params['start-time-epoch'] = JUL30_2014
        parsed_params['end-time-epoch'] = -1
    if 'interval' in params and params['interval'] in INTERVALS:
        parsed_params['interval'] = params['interval']
    if 'stat-types' in params:
        stat_types = params['stat-types'].split(',')
        validated_types = [s for s in stat_types if s in VALID_STATS]
        # If nothing validated, we just leave the stat-types as the default.
        if validated_types:
            parsed_params['stat-types'] = validated_types
    if 'level-id' in params:
        parsed_params['level-id'] = int(params['level-id'])
    if 'aggregation' in params and params['aggregation'] in AGGREGATIONS:
        parsed_params['aggregation'] = params['aggregation']
    return parsed_params


class StatsAPIView(views.APIView):
    """The stats API view (handles multiple client types)."""

    # DRF sets up permissions, auth and rendering with these class-level vars.
    permission_classes = (permissions.IsAuthenticated,)
    authentication_classes = (authentication.SessionAuthentication,
                              authentication.TokenAuthentication)
    renderer_classes = (renderers.JSONRenderer,)

    def get(self, request, infrastructure_level):
        """GET request handler.

        TODO(matt): there is an interesting issue here in that this client lets
                    one make a single request with many stat_types, but the
                    aggregation type may be invalid for some of those types.
                    The way we use this API now, things works fine, but maybe
                    we want to handle this better in the future.  For instance,
                    you could imagine passing in an array of more explicit
                    aggregations.

        Args:
            request: a DRF Request instance
            infrastructure_level: global, network or tower

        Query Params (none are required):
            start-time-epoch: start of timespan in seconds since epoch
            end-time-epoch: end of timespan in seconds since epoch
            interval: data will be aggregated for the timespan at points
                      according to this parameter
            stat-types: the types of stat we're requesting.  May be a
                        comma-separated set of multiple stat types.
            level-id: the infrastructure_level id, e.g. the network django
                      model id or None if global
            aggregation: how to process the stats

        Returns:
            a DRF response.Response instance
        """
        # Parse params.
        params = parse_query_params(request.query_params)
        # Build up the return data.
        data = {
            'results': [],
        }
        print "params === ", params

        for stat_type in params['stat-types']:
            # Setup the appropriate stats client, SMS, call or GPRS.
            if stat_type in SMS_KINDS:
                client_type = stats_client.SMSStatsClient
            elif stat_type in CALL_KINDS:
                client_type = stats_client.CallStatsClient
            elif stat_type in GPRS_KINDS:
                client_type = stats_client.GPRSStatsClient
            elif stat_type in TIMESERIES_STAT_KEYS:
                client_type = stats_client.TimeseriesStatsClient
            elif stat_type in SUBSCRIBER_KINDS:
                client_type = stats_client.SubscriberStatsClient
            elif stat_type in TRANSFER_KINDS:
                client_type = stats_client.TransferStatsClient
            elif stat_type in ZERO_BALANACE_SUBSCRIBER:
                client_type = stats_client.SubscriberStatsClient
            elif stat_type in INACTIVE_SUBSCRIBER:
                client_type = stats_client.SubscriberStatsClient
<<<<<<< HEAD
            elif stat_type in HEALTH_STATUS:
                client_type = stats_client.BTSStatsClient
=======
            elif stat_type in WATERFALL_KINDS:
                client_type = stats_client.WaterfallStatsClient
            # Instantiate the client at an infrastructure level.
>>>>>>> adaf3405
            if infrastructure_level == 'global':
                client = client_type('global')
            elif infrastructure_level == 'network':
                client = client_type('network', params['level-id'])
            elif infrastructure_level == 'tower':
                client = client_type('tower', params['level-id'])
            # Get timeseries results and append it to data.
            results = client.timeseries(
                stat_type,
                require='csv',
                interval=params['interval'],
                start_time_epoch=params['start-time-epoch'],
                end_time_epoch=params['end-time-epoch'],
                aggregation=params['aggregation'],
            )
            #query_set_list.append(results)
            data['results'].append({
                "key": stat_type,
                "values": results
            })


        # Convert params.stat_types back to CSV and echo back the request.
        params['stat-types'] = ','.join(params['stat-types'])
        data['request'] = params
        # Send results and echo back the request params.
        response_status = status.HTTP_200_OK
        return response.Response(data, response_status)


<|MERGE_RESOLUTION|>--- conflicted
+++ resolved
@@ -36,13 +36,9 @@
 SUBSCRIBER_KINDS = stats_client.SUBSCRIBER_KINDS
 ZERO_BALANACE_SUBSCRIBER = stats_client.ZERO_BALANCE_SUBSCRIBER
 INACTIVE_SUBSCRIBER = stats_client.INACTIVE_SUBSCRIBER
-<<<<<<< HEAD
 HEALTH_STATUS = stats_client.HEALTH_STATUS
-
-=======
 WATERFALL_KINDS = ['loader', 'reload_rate', 'reload_amount',
                    'reload_transaction', 'average_frequency']
->>>>>>> adaf3405
 
 # ZERO_BALANACE_SUBSCRIBER
 INTERVALS = ['years', 'months', 'weeks', 'days', 'hours', 'minutes']
@@ -51,13 +47,8 @@
                 'average_value']
 TRANSFER_KINDS = stats_client.TRANSFER_KINDS
 VALID_STATS = SMS_KINDS + CALL_KINDS + GPRS_KINDS + TIMESERIES_STAT_KEYS + \
-<<<<<<< HEAD
-              TRANSFER_KINDS + SUBSCRIBER_KINDS +\
-              ZERO_BALANACE_SUBSCRIBER + INACTIVE_SUBSCRIBER + HEALTH_STATUS
-=======
               TRANSFER_KINDS + SUBSCRIBER_KINDS + ZERO_BALANACE_SUBSCRIBER + \
-              INACTIVE_SUBSCRIBER + WATERFALL_KINDS
->>>>>>> adaf3405
+              INACTIVE_SUBSCRIBER + WATERFALL_KINDS + HEALTH_STATUS
 # Set valid intervals.
 INTERVALS = ['years', 'months', 'weeks', 'days', 'hours', 'minutes']
 # Set valid aggregation types.
@@ -177,14 +168,11 @@
                 client_type = stats_client.SubscriberStatsClient
             elif stat_type in INACTIVE_SUBSCRIBER:
                 client_type = stats_client.SubscriberStatsClient
-<<<<<<< HEAD
             elif stat_type in HEALTH_STATUS:
                 client_type = stats_client.BTSStatsClient
-=======
             elif stat_type in WATERFALL_KINDS:
                 client_type = stats_client.WaterfallStatsClient
             # Instantiate the client at an infrastructure level.
->>>>>>> adaf3405
             if infrastructure_level == 'global':
                 client = client_type('global')
             elif infrastructure_level == 'network':
@@ -206,12 +194,9 @@
                 "values": results
             })
 
-
         # Convert params.stat_types back to CSV and echo back the request.
         params['stat-types'] = ','.join(params['stat-types'])
         data['request'] = params
         # Send results and echo back the request params.
         response_status = status.HTTP_200_OK
         return response.Response(data, response_status)
-
-
