--- conflicted
+++ resolved
@@ -4,7 +4,7 @@
 All rights reserved.
 
 This source code is licensed under the BSD-style license found in the
-LICENSE file in the root directory of this source tree. An additional grant
+LICENSE file in the root directory of this source tree. An additional grant 
 of patent rights can be found in the PATENTS file in the same directory.
 """
 
@@ -36,24 +36,19 @@
 SUBSCRIBER_KINDS = stats_client.SUBSCRIBER_KINDS
 ZERO_BALANACE_SUBSCRIBER = stats_client.ZERO_BALANCE_SUBSCRIBER
 INACTIVE_SUBSCRIBER = stats_client.INACTIVE_SUBSCRIBER
-<<<<<<< HEAD
 HEALTH_STATUS = stats_client.HEALTH_STATUS
 WATERFALL_KINDS = ['loader', 'reload_rate', 'reload_amount',
                    'reload_transaction', 'average_frequency']
-
-=======
 DENOMINATION_KINDS = stats_client.DENOMINATION_KINDS
->>>>>>> a1707369
 # ZERO_BALANACE_SUBSCRIBER
 INTERVALS = ['years', 'months', 'weeks', 'days', 'hours', 'minutes']
+# Set valid aggregation types.
+AGGREGATIONS = ['count', 'duration', 'up_byte_count', 'down_byte_count',
+                'average_value']
 TRANSFER_KINDS = stats_client.TRANSFER_KINDS
 VALID_STATS = SMS_KINDS + CALL_KINDS + GPRS_KINDS + TIMESERIES_STAT_KEYS + \
               TRANSFER_KINDS + SUBSCRIBER_KINDS + ZERO_BALANACE_SUBSCRIBER + \
-<<<<<<< HEAD
-              INACTIVE_SUBSCRIBER + WATERFALL_KINDS + HEALTH_STATUS
-=======
-              INACTIVE_SUBSCRIBER + DENOMINATION_KINDS
->>>>>>> a1707369
+              INACTIVE_SUBSCRIBER + WATERFALL_KINDS + HEALTH_STATUS + DENOMINATION_KINDS
 # Set valid intervals.
 # Set valid aggregation types.
 AGGREGATIONS = ['count', 'duration', 'up_byte_count', 'down_byte_count',
@@ -162,13 +157,7 @@
         data = {
             'results': [],
         }
-<<<<<<< HEAD
-        print "params === ", params
-
-        for stat_type in params['stat-types']:
-=======
         for index, stat_type in enumerate(params['stat-types']):
->>>>>>> a1707369
             # Setup the appropriate stats client, SMS, call or GPRS.
             if stat_type in SMS_KINDS:
                 client_type = stats_client.SMSStatsClient
@@ -186,18 +175,16 @@
                 client_type = stats_client.SubscriberStatsClient
             elif stat_type in INACTIVE_SUBSCRIBER:
                 client_type = stats_client.SubscriberStatsClient
-<<<<<<< HEAD
             elif stat_type in HEALTH_STATUS:
                 client_type = stats_client.BTSStatsClient
             elif stat_type in WATERFALL_KINDS:
                 client_type = stats_client.WaterfallStatsClient
-=======
+            elif stat_type in TIMESERIES_STAT_KEYS:
+                client_type = stats_client.TimeseriesStatsClient
             elif stat_type in TIMESERIES_STAT_KEYS:
                 client_type = stats_client.TimeseriesStatsClient
             else:
                 client_type = stats_client.TopUpStatsClient
-
->>>>>>> a1707369
             # Instantiate the client at an infrastructure level.
             if infrastructure_level == 'global':
                 client = client_type('global')
@@ -205,18 +192,15 @@
                 client = client_type('network', params['level-id'])
             elif infrastructure_level == 'tower':
                 client = client_type('tower', params['level-id'])
-<<<<<<< HEAD
-=======
             try:
                 extra_param = params['extras'][index]
             except IndexError:
                 extra_param = None
 
->>>>>>> a1707369
+
             # Get timeseries results and append it to data.
             results = client.timeseries(
                 stat_type,
-                require='csv',
                 interval=params['interval'],
                 start_time_epoch=params['start-time-epoch'],
                 end_time_epoch=params['end-time-epoch'],
@@ -224,15 +208,13 @@
                 extras=extra_param,
                 topup_percent=params['topup-percent']
             )
-            #query_set_list.append(results)
             data['results'].append({
                 "key": stat_type,
                 "values": results
             })
-
         # Convert params.stat_types back to CSV and echo back the request.
         params['stat-types'] = ','.join(params['stat-types'])
         data['request'] = params
         # Send results and echo back the request params.
         response_status = status.HTTP_200_OK
-        return response.Response(data, response_status)
+        return response.Response(data, response_status)