--- conflicted
+++ resolved
@@ -29,7 +29,6 @@
 SUBSCRIBER_KINDS = stats_client.SUBSCRIBER_KINDS
 ZERO_BALANACE_SUBSCRIBER =stats_client.ZERO_BALANCE_SUBSCRIBER
 INACTIVE_SUBSCRIBER = stats_client.INACTIVE_SUBSCRIBER
-VALID_STATS = SMS_KINDS + CALL_KINDS + GPRS_KINDS + TIMESERIES_STAT_KEYS + SUBSCRIBER_KINDS + ZERO_BALANACE_SUBSCRIBER + INACTIVE_SUBSCRIBER
 
 # ZERO_BALANACE_SUBSCRIBER
 INTERVALS = ['years', 'months', 'weeks', 'days', 'hours', 'minutes']
@@ -37,10 +36,7 @@
 AGGREGATIONS = ['count', 'duration', 'up_byte_count', 'down_byte_count',
                 'average_value']
 TRANSFER_KINDS = stats_client.TRANSFER_KINDS
-<<<<<<< HEAD
-=======
 VALID_STATS = SMS_KINDS + CALL_KINDS + GPRS_KINDS + TIMESERIES_STAT_KEYS + TRANSFER_KINDS + SUBSCRIBER_KINDS + ZERO_BALANACE_SUBSCRIBER + INACTIVE_SUBSCRIBER
->>>>>>> b383fc00
 # Set valid intervals.
 INTERVALS = ['years', 'months', 'weeks', 'days', 'hours', 'minutes']
 # Set valid aggregation types.
