--- conflicted
+++ resolved
@@ -25,17 +25,13 @@
 SMS_KINDS = [
     'local_sms', 'local_recv_sms', 'outside_sms', 'incoming_sms', 'free_sms',
     'error_sms']
-<<<<<<< HEAD
 SUBSCRIBER_KINDS = ['provisioned', 'deprovisioned']
 
 USAGE_EVENT_KINDS = CALL_KINDS + SMS_KINDS + ['gprs'] + SUBSCRIBER_KINDS
-zero_balance_subscriber =['zero_balance_subscriber']
-inactive_subscriber =['expired','first_expired','blocked_subscriber']
-
-=======
+ZERO_BALANCE_SUBSCRIBER =['ZERO_BALANACE_SUBSCRIBER']
+INACTIVE_SUBSCRIBER =['expired', 'first_expired', 'blocked_subscriber']
 TRANSFER_KINDS = ['transfer', 'add-money']
 USAGE_EVENT_KINDS = CALL_KINDS + SMS_KINDS + ['gprs'] + TRANSFER_KINDS
->>>>>>> efc6b142
 TIMESERIES_STAT_KEYS = [
     'ccch_sdcch4_load', 'tch_f_max', 'tch_f_load', 'sdcch8_max', 'tch_f_pdch_load', 'tch_f_pdch_max', 'tch_h_load', 'tch_h_max', 'sdcch8_load', 'ccch_sdcch4_max',
     'sdcch_load', 'sdcch_available', 'tchf_load', 'tchf_available',
@@ -122,10 +118,10 @@
         if param in USAGE_EVENT_KINDS:
             objects = models.UsageEvent.objects
             filters = Q(kind=param)
-        elif param in zero_balance_subscriber:
+        elif param in ZERO_BALANCE_SUBSCRIBER:
             objects = models.UsageEvent.objects
             filters= Q(newamt=0)
-        elif param in inactive_subscriber:
+        elif param in INACTIVE_SUBSCRIBER:
             aggregation ='valid_through'
             objects = models.Subscriber.objects
             one_minute_ago = django.utils.timezone.now()
@@ -164,15 +160,12 @@
         elif aggregation == 'average_value':
             queryset_stats = qsstats.QuerySetStats(
                 queryset, 'date', aggregate=aggregates.Avg('value'))
-<<<<<<< HEAD
         elif aggregation == 'valid_through':
             queryset_stats = qsstats.QuerySetStats(queryset, 'valid_through')
-=======
         # Sum of change in amounts for SMS/CALL
         elif aggregation == 'transaction_sum':
             queryset_stats = qsstats.QuerySetStats(
                 queryset, 'date', aggregate=aggregates.Sum('change'))
->>>>>>> efc6b142
         else:
             queryset_stats = qsstats.QuerySetStats(queryset, 'date')
         timeseries = queryset_stats.time_series(start, end, interval=interval)
@@ -412,7 +405,6 @@
         return self.aggregate_timeseries(key, **kwargs)
 
 
-<<<<<<< HEAD
 class SubscriberStatsClient(StatsClientBase):
     """Gathers data on TimeseriesStat instances at a tower level only.
 
@@ -430,7 +422,8 @@
         if 'aggregation' not in kwargs:
             kwargs['aggregation'] = 'average_value'
         return self.aggregate_timeseries(key, **kwargs)
-=======
+
+
 class TransferStatsClient(StatsClientBase):
     """ Gather retailer transfer and recharge report """
 
@@ -441,5 +434,4 @@
         # Set queryset from subscriber role as retailer
 
         kwargs['subscriber'] = Q(subscriber__role='retailer')
-        return self.aggregate_timeseries(kind, **kwargs)
->>>>>>> efc6b142
+        return self.aggregate_timeseries(kind, **kwargs)