"""The stats clients -- aggregates data for the stats API views.

Copyright (c) 2016-present, Facebook, Inc.
All rights reserved.

This source code is licensed under the BSD-style license found in the
LICENSE file in the root directory of this source tree. An additional grant 
of patent rights can be found in the PATENTS file in the same directory.
"""

import time
from datetime import datetime, timedelta
from operator import itemgetter
import calendar

import pytz
import qsstats
from dateutil.rrule import rrule, MONTHLY
from django.db.models import Q
from django.db.models import aggregates
from endagaweb import models
from decimal import *
from pytz import timezone

CALL_KINDS = [
    'local_call', 'local_recv_call', 'outside_call', 'incoming_call',
    'free_call', 'error_call']
SMS_KINDS = [
    'local_sms', 'local_recv_sms', 'outside_sms', 'incoming_sms', 'free_sms',
    'error_sms']
<<<<<<< HEAD
WATERFALL_KINDS = ['loader', 'reload_rate', 'reload_amount',
                   'reload_transaction', 'average_load', 'average_frequency']
TRANSFER_KINDS = ['transfer', 'add_money']
DENOMINATION_KINDS = ['start_amount', 'end_amount']
SUBSCRIBER_KINDS = ['Provisioned', 'deactivate_number']
ZERO_BALANCE_SUBSCRIBER = ['zero_balance_subscriber']
INACTIVE_SUBSCRIBER = ['expired', 'first_expired', 'blocked']
HEALTH_STATUS = ['bts_health_status']
=======
SUBSCRIBER_KINDS = ['Provisioned', 'deactivate_number']
ZERO_BALANCE_SUBSCRIBER = ['zero_balance_subscriber']
INACTIVE_SUBSCRIBER = ['expired', 'first_expired', 'blocked']
BTS_STATUS = ['health_state']
TRANSFER_KINDS = ['transfer', 'add_money']
WATERFALL_KINDS = ['loader', 'reload_rate', 'reload_amount',
                   'reload_transaction', 'average_load', 'average_frequency']
DENOMINATION_KINDS = ['start_amount', 'end_amount']
BTS_KINDS = ['bts up', 'bts down']
>>>>>>> 54c276b0
USAGE_EVENT_KINDS = CALL_KINDS + SMS_KINDS + ['gprs'] + SUBSCRIBER_KINDS + \
                    TRANSFER_KINDS + WATERFALL_KINDS
TIMESERIES_STAT_KEYS = [
    'ccch_sdcch4_load', 'tch_f_max', 'tch_f_load', 'sdcch8_max',
    'tch_f_pdch_load', 'tch_f_pdch_max', 'tch_h_load', 'tch_h_max',
    'sdcch8_load', 'ccch_sdcch4_max',
    'sdcch_load', 'sdcch_available', 'tchf_load', 'tchf_available',
    'pch_active', 'pch_total', 'agch_active', 'agch_pending',
    'gprs_current_pdchs', 'gprs_utilization_percentage', 'noise_rssi_db',
    'noise_ms_rssi_target_db', 'cpu_percent', 'memory_percent', 'disk_percent',
    'bytes_sent_delta', 'bytes_received_delta',
]


class StatsClientBase(object):
    """The base Stats client.

    Aggregates and analyzes data related to UsageEvents and TimeseriesStats.
    This client is primarily meant to be used by the stats_app's views and the
    js in those views, but it could also be used to populate templates in the
    views of other apps.

    To use, create a client with two args: 'infrastructure level' and id.  The
    level is global or network.  Stats will be aggregated at this level.  The
    id is the id of, say, the network-of-interest.

    Then query for a timeseries within some timeframe and over some interval.
    The querying is usually specified in one of the specific SMS, call or
    billing clients.  Data is counted within the interval along the timeframe.
    That is, it will return something like "the number of SMS sent on this
    network for each month in this timespan."  Or the "total cost of Nexmo SMS
    for this BTS per day."  Or "the average SDCCH load last week."

    Note that this base client supports queries over UsageEvent and
    TimeseriesStat objects.  The former objects can be queried at the global or
    network level, the latter only at the tower level.
    """

    def aggregate_timeseries(self, param, **kwargs):
        """Get timeseries data for SMS, calls, data or tower stats.

        Args:
            param: the "kind" of UsageEvent to filter for or the key of a
                   TimeseriesStat.  See the KINDS and KEYS constants for valid
                   values.

        Keyword Args:
            start_time_epoch: start of the timespan in seconds since epoch
                              (default is the start of epoch)
            end_time_epoch: end of the timespan in seonds since epoch (default
                            is -1 which gets translated into the current time)
            interval: the interval on which to count, valid values are years,
                      months, weeks, days, hours or minutes
            aggregation: controls the aggregation method.  May be one of
                         'count' or 'duration' (the default is 'count').

        Returns:
            a list of (epoch timestamp, value) tuples

        Raises:
            qsstats.InvalidInterval if the interval is unknown
        """
        start_time_epoch = kwargs.pop('start_time_epoch', 0)
        end_time_epoch = kwargs.pop('end_time_epoch', -1)
        interval = kwargs.pop('interval', 'months')
        aggregation = kwargs.pop('aggregation', 'count')
        report_view = kwargs.pop('report_view', 'list')
<<<<<<< HEAD
        imsi_dic = {}
=======
        imsi_dict = {}
>>>>>>> 54c276b0
        imsi_list = []
        # Turn the start and end epoch timestamps into datetimes.
        start = datetime.fromtimestamp(start_time_epoch, pytz.utc)
        if end_time_epoch != -1:
            end = datetime.fromtimestamp(end_time_epoch, pytz.utc)
        else:
            end = datetime.fromtimestamp(time.time(), pytz.utc)
        # Build the queryset -- first determine if we're dealing with
        # UsageEvents or TimeseriesStats.
        if param in USAGE_EVENT_KINDS:
            objects = models.UsageEvent.objects
            filters = Q(kind=param)
        elif param in ZERO_BALANCE_SUBSCRIBER:
            objects = models.UsageEvent.objects
<<<<<<< HEAD
            filters = Q(oldamt__gt=0,newamt__lte=0)
        elif param in INACTIVE_SUBSCRIBER:
            aggregation = 'valid_through'
            objects = models.Subscriber.objects
            filters = Q(state = param)
        elif param in TIMESERIES_STAT_KEYS:
            objects = models.TimeseriesStat.objects
            filters = Q(key=param)
        elif param.startswith("bts"):
            objects = models.SystemEvent.objects
            filters = Q(type=param)
=======
            filters = Q(oldamt__gt=0, newamt__lte=0)
        elif param in INACTIVE_SUBSCRIBER:
            aggregation = 'valid_through'
            objects = models.Subscriber.objects
            filters = Q(state=param)
        elif param in TIMESERIES_STAT_KEYS:
            objects = models.TimeseriesStat.objects
            filters = Q(key=param)
        elif param in BTS_KINDS:
            objects = models.SystemEvent.objects
            filters = Q(type=param, bts_id=self.level_id)
>>>>>>> 54c276b0
        else:
            # For Dynamic Kinds coming from Database currently for Top Up
            objects = models.UsageEvent.objects
            filters = Q(kind='transfer')
        # Filter by infrastructure level.
        if self.level == 'tower':
            filters = filters & Q(bts__id=self.level_id)
<<<<<<< HEAD
        elif self.level == 'network' and param not in HEALTH_STATUS:
=======
        elif self.level == 'network' and param not in BTS_KINDS:
>>>>>>> 54c276b0
            filters = filters & Q(network__id=self.level_id)
        elif self.level == 'global':
            pass
        if kwargs.has_key('query'):
            filters = filters & kwargs.pop('query')
        if report_view == 'value':
            filters = filters & Q(date__lte=end) & Q(date__gte=start)
            result = models.UsageEvent.objects.filter(filters).values_list(
                'subscriber_id', flat=True).distinct()
            return list(result)
<<<<<<< HEAD
        # Create the queryset itself.
        # if param in HEALTH_STATUS:
        #     queryset = objects
        # else:
        #     queryset = objects.filter(filters)
=======
>>>>>>> 54c276b0
        queryset = objects.filter(filters)

        # Use qsstats to aggregate the queryset data on an interval.
        if aggregation in ['duration', 'duration_minute']:
            queryset_stats = qsstats.QuerySetStats(
                queryset, 'date', aggregate=aggregates.Sum('billsec'))
        elif aggregation == 'up_byte_count':
            queryset_stats = qsstats.QuerySetStats(
                queryset, 'date', aggregate=aggregates.Sum('uploaded_bytes'))
        elif aggregation == 'down_byte_count':
            queryset_stats = qsstats.QuerySetStats(
                queryset, 'date', aggregate=aggregates.Sum('downloaded_bytes'))
        elif aggregation == 'average_value':
            queryset_stats = qsstats.QuerySetStats(
                queryset, 'date', aggregate=aggregates.Avg('value'))
        elif aggregation == 'valid_through':
            queryset_stats = qsstats.QuerySetStats(queryset, 'valid_through')
        elif aggregation == 'reload_transcation_count':
            queryset_stats = qsstats.QuerySetStats(
                queryset, 'date', aggregate=(aggregates.Count('to_number')))
        elif aggregation == 'reload_transcation_sum':
            queryset_stats = qsstats.QuerySetStats(
<<<<<<< HEAD
                queryset, 'date', aggregate=(aggregates.Sum('change') * 0.00001))
=======
                queryset, 'date',
                aggregate=(aggregates.Sum('change') * 0.00001))
>>>>>>> 54c276b0
        # Sum of change in amounts for SMS/CALL
        elif aggregation in ['transaction_sum', 'transcation_count']:
            # Change is negative value, set positive for charts
            if report_view == 'summary':
                adjust = -10
            elif param == 'add_money':
                adjust = 0.00001
            elif param == 'transfer':
                adjust = -0.00001
            else:
                adjust = 1
            queryset_stats = qsstats.QuerySetStats(
                queryset, 'date', aggregate=(aggregates.Sum('change') * adjust))

            if report_view =='table_view':
                imsi = {}
                for qs in queryset_stats.qs.filter(
                    date__range=(str(start), str(end))):
                    if qs.subscriber.imsi in imsi:
                        imsi[qs.subscriber.imsi] += round(qs.change * adjust, 2)
                    else:
                        imsi[qs.subscriber.imsi] = round(qs.change * adjust, 2)
                return imsi
<<<<<<< HEAD
=======

>>>>>>> 54c276b0
            # if percentage is set for top top-up
            percentage = kwargs['topup_percent']
            top_numbers = 1
            if percentage is not None:
                numbers = {}
                percentage = float(percentage) / 100
                # Create subscribers dict
                for query in queryset:
                    numbers[query.to_number] = 0
                for query in queryset_stats.qs:
                    numbers[query.to_number] += (query.change * -1)
                    top_numbers = int(len(numbers) * percentage)
                top_numbers = top_numbers if top_numbers > 1 else top_numbers
                top_subscribers = list(dict(
                    sorted(numbers.iteritems(), key=itemgetter(1),
                           reverse=True)[:top_numbers]).keys())
                queryset = queryset_stats.qs.filter(
                    Q(to_number__in=top_subscribers))
                # Count the numbers
                if aggregation == 'transcation_count':
                    queryset_stats = qsstats.QuerySetStats(
                        queryset, 'date', aggregate=(
                            aggregates.Count('to_number')))
                else:
                    # Sum of change
                    queryset_stats = qsstats.QuerySetStats(
                        queryset, 'date', aggregate=(
                            aggregates.Sum('change')))
        elif aggregation == 'loader':
            queryset_stats = qsstats.QuerySetStats(
                queryset, 'date', aggregate=aggregates.Count('subscriber_id'))
        else:
            queryset_stats = qsstats.QuerySetStats(queryset, 'date')

<<<<<<< HEAD
        if param =='bts down'or param=='bts up':
            timeseries = queryset_stats.time_series(start, end, interval='minutes')
        else:
           timeseries = queryset_stats.time_series(start, end,
                                                    interval=interval)

        # The timeseries results is a list of (datetime, value) pairs. We need
        # to convert the datetimes to timestamps with millisecond precision and
        # then zip the pairs back together.

=======
        # The timeseries results is a list of (datetime, value) pairs. We need
        # to convert the datetimes to timestamps with millisecond precision and
        # then zip the pairs back together.
        timeseries = queryset_stats.time_series(start, end,
                                                interval=interval)
        if param in BTS_KINDS:
            timeseries = queryset_stats.time_series(start, end,
                                                    date_field='date',
                                                    interval='minutes')
            for idx, val in enumerate(timeseries):
                # remove unwanted objects count
                if val[1] == 0:
                    timeseries.pop(idx)
>>>>>>> 54c276b0
        datetimes, values = zip(*timeseries)
        if report_view == 'summary':
            # Return sum count for pie-chart and table view
            if aggregation == 'transaction_sum':
                # When kind is change
                return sum(values) * 0.000001
            elif aggregation == 'duration_minute':
                return (sum(values) / 60.00) or 0
            else:
                return sum(values)

        timestamps = [
            int(time.mktime(dt.timetuple()) * 1e3 + dt.microsecond / 1e3)
            for dt in datetimes
        ]
        # Round the stats values when necessary.
        rounded_values = []
<<<<<<< HEAD
        for value in values:
            if param=='bts down':
                if value==1:
                    rounded_values.append(-1)
                else:
                    rounded_values.append(0)
            elif param == 'bts up':
                if value ==1:
                    rounded_values.append(1)
                if value==0:
                    rounded_values.append(0)
            elif value <=0:
                rounded_values.append(value * -0.00001)
            elif round(value) != round(value, 2):
                rounded_values.append(round(value, 2))
            else:
                rounded_values.append(value)
=======
        if param in BTS_KINDS:
            for value in values:
                if param == 'bts down':
                    val = -1 if value == 1 else 0
                elif param == 'bts up':
                    val = 1 if value == 1 else 0
                rounded_values.append(val)
        else:
            for value in values:
                if value <= 0:
                    rounded_values.append(value * -0.00001)
                elif round(value) != round(value, 2):
                    rounded_values.append(round(value, 2))
                else:
                    rounded_values.append(value)
>>>>>>> 54c276b0
        return zip(timestamps, rounded_values)

    def __init__(self, level, level_id=None):
        """A generic stats client.

        Args:
            level: the 'infrastructure level' on which to aggregate data, valid
                   values are global, network or tower
            level_id: the model id of the network or tower
        """
        self.level = level
        self.level_id = level_id


class SMSStatsClient(StatsClientBase):
    """The SMS stats client.

    Gets number of SMS, with the ability to filter by SMS kind.

    sms_stats_client = stats_client.SMSStatsClient('network', 2)
    print sms_stats_client.timeseries(kind='outside_sms', interval='minutes',
                                      start_time_epoch=12000,
                                      end_time_epoch=13000)
    # [(12345, 1), (12305, 4), (12365, 6) ... ]
    """

    def __init__(self, *args, **kwargs):
        super(SMSStatsClient, self).__init__(*args, **kwargs)

    def timeseries(self, kind=None, **kwargs):
        """Get SMS timeseries.

        Wraps StatsClientBase.aggregate_timeseries with some filtering
          capabilities.
        TODO(matt): implement filtering to support outgoing_sms

        Args:
            kind: the kind of SMS UsageEvent to query for, valid values are
                  outside_sms, incoming_sms, local_sms, local_recv_sms,
                  free_sms, error_sms, sms.  If nothing is specified this will
                  default to 'sms' and return the sum of outside, local, free,
                  error and incoming.

        Keyword Args:
            start_time_epoch, end_time_epoch, interval: are all passed on to
            StatsClientBase.aggregate_timeseries
        """
        results = []
        if kind == None or kind == 'sms':
            # Make calls to aggregate_timeseries and aggregate the results.
            all_sms_kinds = ['outside_sms', 'incoming_sms', 'local_sms',
                             'local_recv_sms', 'free_sms', 'error_sms']
            for sms_kind in all_sms_kinds:
                usage = self.aggregate_timeseries(sms_kind, **kwargs)
                values = [u[1] for u in usage]
                results.append(values)
            # The dates are all the same in each of the loops above, so we'll
            # just grab the last one.
            dates = [u[0] for u in usage]
            # The results var is now a list of lists where each sub-list is a
            # category of SMS and each element is the number of SMS sent for
            # each date matching that category.  So we want to sum each
            # 'column' into one value.
            totals = [sum(v) for v in zip(*results)]
            return zip(dates, totals)
        else:
            return self.aggregate_timeseries(kind, **kwargs)


class CallStatsClient(StatsClientBase):
    """The call stats client.

    Gets number of calls, with the ability to filter by call kind.
    Supports aggregation by counts (number of calls) or by the duration of
    calls with the ability to filter by call kind.

    call_stats_client = stats_client.CallStatsClient('network', 2)
    print call_stats_client.timeseries(kind='outside_call', interval='minutes',
                                       start_time_epoch=12000,
                                       end_time_epoch=13000,
                                       aggregation='duration')
    # [(12345, 1), (12305, 4), (12365, 6) ... ]
    """

    def __init__(self, *args, **kwargs):
        super(CallStatsClient, self).__init__(*args, **kwargs)

    def timeseries(self, kind=None, **kwargs):
        """Get call timeseries.

        Wraps StatsClientBase.aggregate_timeseries with some filtering
          capabilities.

        Args:
            kind: the kind of call UsageEvent to query for, valid values are
                  outside_call, incoming_call, local_call, local_recv_call,
                  free_call, error_call and call.  If nothing is specified this
                  will default to 'call' and return the sum of outside,
                  incoming, local, free and error.

        Keyword Args:
            start_time_epoch, end_time_epoch, interval: are all passed on to
                StatsClientBase.aggregate_timeseries
            aggregation: controls the qsstats aggregation, one of 'count' or
                         'duration' (default is 'count').  The former just
                         counts the UsageEvents by id while the latter takes
                         the sum of the 'call_duration' field (and thus should
                         really only be used for calls).
        """
        results = []
        if kind == None or kind == 'call':
            # Make calls to aggregate_timeseries and aggregate the results.
            all_call_kinds = ['outside_call', 'incoming_call', 'local_call',
                              'local_recv_call', 'free_call', 'error_call']
            for call_kind in all_call_kinds:
                usage = self.aggregate_timeseries(call_kind, **kwargs)
                values = [u[1] for u in usage]
                results.append(values)
            # The dates are all the same in each of the loops above, so we'll
            # just grab the last one.
            dates = [u[0] for u in usage]
            # The results var is now a list of lists where each sub-list is a
            # category of call and each element is the number of calls sent for
            # each date matching that category.  So we want to sum each
            # 'column' into one value.
            totals = [sum(v) for v in zip(*results)]
            return zip(dates, totals)
        else:
            return self.aggregate_timeseries(kind, **kwargs)


class GPRSStatsClient(StatsClientBase):
    """The GPRS stats client.

    Gets number of MB uploaded and downloaded, as well as the sum.

    gprs_stats_client = stats_client.GPRSStatsClient('network', 2)
    print sms_stats_client.timeseries(kind='downloaded_data', interval='days',
                                      start_time_epoch=12000,
                                      end_time_epoch=33000)
    # [(12345, 1.3), (12305, 4.2), (12365, 6.3) ... ]
    """

    def __init__(self, *args, **kwargs):
        super(GPRSStatsClient, self).__init__(*args, **kwargs)

    def timeseries(self, kind=None, **kwargs):
        """Get GPRS timeseries.

        Wraps StatsClientBase.aggregate_timeseries with some filtering
          capabilities.

        Note that GPRS UEs are all of the type "gprs," but each event of this
        type contains a count for uploaded and downloaded bytes.

        Args:
            kind: the kind of GPRS UsageEvent to query for, valid values are
                  downloaded_data, uploaded_data and the default, total_data.
                  The default will return the sum of downloaded and uploaded.

        Keyword Args:
            start_time_epoch, end_time_epoch, interval: are all passed on to
            StatsClientBase.aggregate_timeseries
        """
        start_time_epoch = kwargs.pop('start_time_epoch', 0)
        end_time_epoch = kwargs.pop('end_time_epoch', -1)
        interval = kwargs.pop('interval', 'months')
        if kind in (None, 'total_data', 'uploaded_data'):
            uploaded_usage = self.aggregate_timeseries(
                'gprs', aggregation='up_byte_count', interval=interval,
                start_time_epoch=start_time_epoch,
                end_time_epoch=end_time_epoch)
            uploaded_usage = self.convert_to_megabytes(uploaded_usage)
        if kind in (None, 'total_data', 'downloaded_data'):
            downloaded_usage = self.aggregate_timeseries(
                'gprs', aggregation='down_byte_count', interval=interval,
                start_time_epoch=start_time_epoch,
                end_time_epoch=end_time_epoch)
            downloaded_usage = self.convert_to_megabytes(downloaded_usage)
        if kind == 'uploaded_data':
            return uploaded_usage
        elif kind == 'downloaded_data':
            return downloaded_usage
        elif kind in (None, 'total_data'):
            # Sum uploaded and downloaded.
            up_values = [v[1] for v in uploaded_usage]
            down_values = [v[1] for v in downloaded_usage]
            totals = [sum(i) for i in zip(up_values, down_values)]
            # The dates are all the same for uploaded and downloaded, so we'll
            # just use the uploaded usage dates.
            dates = [v[0] for v in uploaded_usage]
            return zip(dates, totals)

    def convert_to_megabytes(self, timeseries):
        """Converts values in a [(time, value) .. ] timeseries to MB."""
        times, values = zip(*timeseries)
        values = [v / 2. ** 20 for v in values]
        return zip(times, values)


class BillingStatsClient(StatsClientBase):
    """The billing stats client.

    Supports aggregation by total cost or "counts" (transaction number) with
    the ability to filter by transaction kind.
    """
    pass


class TimeseriesStatsClient(StatsClientBase):
    """Gathers data on TimeseriesStat instances at a tower level only.

    client = stats_client.TimeseriesStatsClient('tower', tower_id)
    print client.timeseries(
        key='gprs_utilization_percentage', interval='minutes',
        start_time_epoch=12000, end_time_epoch=13000)
    # [(12345, 1), (12305, 4), (12365, 6) ... ]
    """

    def __init__(self, *args, **kwargs):
        super(TimeseriesStatsClient, self).__init__(*args, **kwargs)

    def timeseries(self, key=None, **kwargs):
        if 'aggregation' not in kwargs:
            kwargs['aggregation'] = 'average_value'
        return self.aggregate_timeseries(key, **kwargs)


class SubscriberStatsClient(StatsClientBase):
    """Gathers data on SubscriberStats instance at tower and network level"""

    def __init__(self, *args, **kwargs):
        super(SubscriberStatsClient, self).__init__(*args, **kwargs)

    def timeseries(self, key=None, **kwargs):
        if 'aggregation' not in kwargs:
            kwargs['aggregation'] = 'average_value'
        return self.aggregate_timeseries(key, **kwargs)


class TransferStatsClient(StatsClientBase):
    """ Gather retailer transfer and recharge report """

    def __init__(self, *args, **kwargs):
        super(TransferStatsClient, self).__init__(*args, **kwargs)

    def timeseries(self, kind=None, **kwargs):
        # Set queryset from subscriber role as retailer
        kwargs['query'] = Q(subscriber__role='retailer')
        return self.aggregate_timeseries(kind, **kwargs)


class TopUpStatsClient(StatsClientBase):
    def __init__(self, *args, **kwargs):
        super(TopUpStatsClient, self).__init__(*args, **kwargs)

    def timeseries(self, kind=None, **kwargs):
        # Change is negative convert to compare
        try:
            raw_amount = [(float(denom) * -1) for denom in
                          kwargs['extras'].split('-')]
<<<<<<< HEAD
            #print("iiiiiiiiiiiiiiiaaaaaaaaaaaaaaaaaa ",raw_amount)
            kwargs['query'] = Q(change__gte=raw_amount[1]) & Q(
                change__lte=raw_amount[0]) & Q(subscriber__role='retailer')
            #print("ooooooooooooooooooooooooooooo ",kwargs['query']  )
=======
            kwargs['query'] = Q(change__gte=raw_amount[1]) & Q(
                change__lte=raw_amount[0]) & Q(subscriber__role='retailer')
>>>>>>> 54c276b0
            return self.aggregate_timeseries(kind, **kwargs)
        except ValueError:
            # If no denominations available in this network
            raise ValueError('no denominations available in current network')


class BTSStatsClient(StatsClientBase):
    """Gathers data on BTSStats instances at a tower and network level"""

    def __init__(self, *args, **kwargs):
        super(BTSStatsClient, self).__init__(*args, **kwargs)

    def timeseries(self, kind=None, **kwargs):
<<<<<<< HEAD
        results = []
        if kind == None or kind == 'bts_health_status':
            # Make calls to aggregate_timeseries and aggregate the results.
            all_call_kinds = ['bts down', 'bts up']
            for call_kind in all_call_kinds:
                usage = self.aggregate_timeseries(call_kind, **kwargs)
                values = [u[1] for u in usage]
                #print("values:",values)
                results.append(values)
            # The dates are all the same in each of the loops above, so we'll
            # just grab the last one.
            dates = [u[0] for u in usage]
            # The results var is now a list of lists where each sub-list is a
            # category of call and each element is the number of calls sent for
            # each date mat So we want to sum each
            # 'column' into one valueching that category. .

            totals = [sum(v) for v in zip(*results)]
            #print("totals",totals)
            last_val = None
            health_value=[]
            timeseries_values = []
            #print("last_val init ====== ", last_val)
            for value in totals:
                if last_val is None:
                    last_val = value
                if value == 0:
                    value = last_val
                elif value > 0:
                    last_val = 1
                    value = 1
                elif value < 0:
                    last_val = 0
                    value = last_val
                #print("value",value)
                #print ("last_val",last_val)
                timeseries_values.append(last_val)
            return zip(dates, timeseries_values) #totals
        else:
            return self.aggregate_timeseries(kind, **kwargs)
=======
        results, usage, bts_values = ([] for i in range(3))

        start_time = datetime.fromtimestamp(kwargs['start_time_epoch'],
                                            pytz.utc)

        # Limit end time to 7 days.
        kwargs['end_time'] = start_time + timedelta(days=7)

        try:
            previous_state = models.SystemEvent.objects.filter(
                bts_id=self.level_id, date__lt=start_time).order_by('-date')[0]
            previous_state = previous_state.type
        except IndexError:
            previous_state = 'bts up'

        for call_kind in BTS_KINDS:
            # bts up
            usage = self.aggregate_timeseries(call_kind, **kwargs)
            values = [u[1] for u in usage]
            results.append(values)
        dates = [u[0] for u in usage]
        # Get last state
        last_val = None
        bts_status = [sum(v) for v in zip(*results)]
        for value in bts_status:
            if last_val is None:
                if previous_state == 'bts up':
                    last_val = 1
                elif previous_state == 'bts up':
                    last_val = 0
                # last_val = value
            if value > 0:
                last_val = 1
            elif value < 0:
                last_val = 0
            bts_values.append(last_val)
        return zip(dates, bts_values)
>>>>>>> 54c276b0


class WaterfallStatsClient(StatsClientBase):
    """ waterfall reports data """

    def __init__(self, *args, **kwargs):
        super(WaterfallStatsClient, self).__init__(*args, **kwargs)

    def timeseries(self, kind=None, **kwargs):
        # Get report data in timeseries format
        start_time_epoch = kwargs.pop('start_time_epoch', 0)
        end_time_epoch = kwargs.pop('end_time_epoch', -1)

        start = datetime.fromtimestamp(start_time_epoch, pytz.utc)
        if end_time_epoch != -1:
            end = datetime.fromtimestamp(end_time_epoch, pytz.utc)
        else:
            end = datetime.fromtimestamp(time.time(), pytz.utc)

        response = {'header': [{'label': "Months", 'name': 'month',
                                'frozen': True},
                               {'label': "Subscriber Activation",
                                'name': 'activation', 'frozen': True}],
                    'data': []};

        months = rrule(MONTHLY, dtstart=start, until=end)
        for mnth in months:
            key = mnth.strftime("%b") + "-" + mnth.strftime("%Y")
            response['header'].append({'label': key, 'name': key})

            # Get last/first date of month from selected month
            next_month = mnth.replace(day=28) + timedelta(days=4)
            stats_end_dt = next_month - timedelta(days=next_month.day)
            stats_start_dt = mnth

            kwargs['start_time_epoch'] = int(stats_start_dt.strftime("%s"))
            kwargs['end_time_epoch'] = int(stats_end_dt.strftime("%s"))
            kwargs['query'] = Q(subscriber__role='subscriber')
            kind_key = 'Provisioned'
            kwargs['report_view'] = 'value'
            subscribers = self.aggregate_timeseries(kind_key, **kwargs)

            month_row = {'month': key, 'activation': len(subscribers)}
            for col_mnth in months:
<<<<<<< HEAD
                col_key = col_mnth.strftime("%b") + "-" + col_mnth.strftime("%Y")
=======
                col_key = col_mnth.strftime("%b") + "-" + col_mnth.strftime(
                    "%Y")
>>>>>>> 54c276b0
                month_start_dt = col_mnth
                # Get last date of month from selected month
                next_month = col_mnth.replace(day=28) + timedelta(days=4)
                month_end_dt = next_month - timedelta(days=next_month.day)

                kwargs['start_time_epoch'] = int(month_start_dt.strftime("%s"))
                kwargs['end_time_epoch'] = int(month_end_dt.strftime("%s"))
                kwargs['query'] = Q(subscriber_id__in=subscribers)
                if kind in ['loader', 'reload_rate']:
                    kwargs['aggregation'] = 'loader'
                    kwargs['report_view'] = 'value'
                elif kind in ['reload_transaction', 'average_frequency']:
                    kwargs['aggregation'] = 'count'
                    kwargs['report_view'] = 'summary'
                elif kind in ['reload_amount', 'average_load']:
                    kwargs['aggregation'] = 'reload_transcation_sum'
                    kwargs['report_view'] = 'summary'

                result = self.aggregate_timeseries('transfer', **kwargs)
                if isinstance(result, (list, tuple)):
                    result = len(result)

                if kind == 'reload_rate':
                    try:
                        pers = round(float(result) / len(subscribers), 2) * 100
                    except:
                        pers = 0
                    result = str(pers) + " %"
                elif kind in ['average_load', 'average_frequency']:
                    kwargs['aggregation'] = 'loader'
                    kwargs['report_view'] = 'value'
                    loader = self.aggregate_timeseries('transfer', **kwargs)
                    if isinstance(loader, (list, tuple)):
                        loader = len(loader)
                    try:
                        result = round(float(result) / float(loader), 2)
                    except:
                        result = 0
                month_row.update({col_key: result})
            response['data'].append(month_row)
        return response


class NonLoaderStatsClient(StatsClientBase):
    """ waterfall reports data """

    def __init__(self, *args, **kwargs):
        super(NonLoaderStatsClient, self).__init__(*args, **kwargs)

    def timeseries(self, kind=None, **kwargs):
        # Get report data in timeseries format
        # Oldest subscriber provision date
        start_time_epoch = 1406680050
        last_month = datetime.fromtimestamp(time.time(),
                                            pytz.utc) - timedelta(days=30)
        end_epoch = last_month.replace(day=calendar.monthrange(
            last_month.year, last_month.month)[1])
<<<<<<< HEAD
        start_epoch = end_epoch - timedelta(6*365/12)

        response = {'header': [{'label': "Months", 'name': 'month',
                                'frozen': True},
                               #{'label': "Activation", 'name': 'activation',
=======
        start_epoch = end_epoch - timedelta(6 * 365 / 12)

        response = {'header': [{'label': "Months", 'name': 'month',
                                'frozen': True},
                               # {'label': "Activation", 'name': 'activation',
>>>>>>> 54c276b0
                               # 'frozen': True},
                               {'label': "Non Loader", 'name': 'nonloader',
                                'frozen': True}],
                    'data': []};

        months = list(rrule(MONTHLY, dtstart=start_epoch, until=end_epoch))
        months.sort(reverse=True)
        kwargs2 = kwargs

        counter = 1

        for mnth in months:
            key = mnth.strftime("%b") + "-" + mnth.strftime("%Y")

            # Get last/first date of month from selected month
            next_month = mnth.replace(day=28) + timedelta(days=4)
            stats_end_dt = next_month - timedelta(days=next_month.day)
            stats_start_dt = mnth.replace(day=1)

<<<<<<< HEAD
            kwargs['start_time_epoch'] = start_time_epoch #int(stats_start_dt.strftime("%s"))
=======
            kwargs[
                'start_time_epoch'] = start_time_epoch  # int(stats_start_dt.strftime("%s"))
>>>>>>> 54c276b0
            kwargs['end_time_epoch'] = int(stats_end_dt.strftime("%s"))
            kwargs['query'] = Q(subscriber__role='retailer')
            kwargs['report_view'] = 'value'
            subscribers = self.aggregate_timeseries('Provisioned', **kwargs)

            kwargs2['start_time_epoch'] = int(stats_start_dt.strftime("%s"))
            kwargs2['end_time_epoch'] = int(end_epoch.strftime("%s"))
            kwargs2['query'] = Q(subscriber__role='retailer')
            kwargs2['aggregation'] = 'count'
            kwargs2['report_view'] = 'summary'

            result = self.aggregate_timeseries('transfer', **kwargs2)
            month_row = {'month': "%d months" % (counter),
<<<<<<< HEAD
                         #'activation': len(subscribers),
                         'nonloader': result - len(subscribers)}
            response['data'].append(month_row)
            counter += 1
        return response
=======
                         # 'activation': len(subscribers),
                         'nonloader': result - len(subscribers)}
            response['data'].append(month_row)
            counter += 1
        return response
>>>>>>> 54c276b0
<|MERGE_RESOLUTION|>--- conflicted
+++ resolved
@@ -28,16 +28,6 @@
 SMS_KINDS = [
     'local_sms', 'local_recv_sms', 'outside_sms', 'incoming_sms', 'free_sms',
     'error_sms']
-<<<<<<< HEAD
-WATERFALL_KINDS = ['loader', 'reload_rate', 'reload_amount',
-                   'reload_transaction', 'average_load', 'average_frequency']
-TRANSFER_KINDS = ['transfer', 'add_money']
-DENOMINATION_KINDS = ['start_amount', 'end_amount']
-SUBSCRIBER_KINDS = ['Provisioned', 'deactivate_number']
-ZERO_BALANCE_SUBSCRIBER = ['zero_balance_subscriber']
-INACTIVE_SUBSCRIBER = ['expired', 'first_expired', 'blocked']
-HEALTH_STATUS = ['bts_health_status']
-=======
 SUBSCRIBER_KINDS = ['Provisioned', 'deactivate_number']
 ZERO_BALANCE_SUBSCRIBER = ['zero_balance_subscriber']
 INACTIVE_SUBSCRIBER = ['expired', 'first_expired', 'blocked']
@@ -47,7 +37,6 @@
                    'reload_transaction', 'average_load', 'average_frequency']
 DENOMINATION_KINDS = ['start_amount', 'end_amount']
 BTS_KINDS = ['bts up', 'bts down']
->>>>>>> 54c276b0
 USAGE_EVENT_KINDS = CALL_KINDS + SMS_KINDS + ['gprs'] + SUBSCRIBER_KINDS + \
                     TRANSFER_KINDS + WATERFALL_KINDS
 TIMESERIES_STAT_KEYS = [
@@ -86,6 +75,17 @@
     network level, the latter only at the tower level.
     """
 
+    def __init__(self, level, level_id=None):
+        """A generic stats client.
+
+        Args:
+            level: the 'infrastructure level' on which to aggregate data, valid
+                   values are global, network or tower
+            level_id: the model id of the network or tower
+        """
+        self.level = level
+        self.level_id = level_id
+
     def aggregate_timeseries(self, param, **kwargs):
         """Get timeseries data for SMS, calls, data or tower stats.
 
@@ -115,11 +115,7 @@
         interval = kwargs.pop('interval', 'months')
         aggregation = kwargs.pop('aggregation', 'count')
         report_view = kwargs.pop('report_view', 'list')
-<<<<<<< HEAD
-        imsi_dic = {}
-=======
         imsi_dict = {}
->>>>>>> 54c276b0
         imsi_list = []
         # Turn the start and end epoch timestamps into datetimes.
         start = datetime.fromtimestamp(start_time_epoch, pytz.utc)
@@ -134,19 +130,6 @@
             filters = Q(kind=param)
         elif param in ZERO_BALANCE_SUBSCRIBER:
             objects = models.UsageEvent.objects
-<<<<<<< HEAD
-            filters = Q(oldamt__gt=0,newamt__lte=0)
-        elif param in INACTIVE_SUBSCRIBER:
-            aggregation = 'valid_through'
-            objects = models.Subscriber.objects
-            filters = Q(state = param)
-        elif param in TIMESERIES_STAT_KEYS:
-            objects = models.TimeseriesStat.objects
-            filters = Q(key=param)
-        elif param.startswith("bts"):
-            objects = models.SystemEvent.objects
-            filters = Q(type=param)
-=======
             filters = Q(oldamt__gt=0, newamt__lte=0)
         elif param in INACTIVE_SUBSCRIBER:
             aggregation = 'valid_through'
@@ -158,7 +141,6 @@
         elif param in BTS_KINDS:
             objects = models.SystemEvent.objects
             filters = Q(type=param, bts_id=self.level_id)
->>>>>>> 54c276b0
         else:
             # For Dynamic Kinds coming from Database currently for Top Up
             objects = models.UsageEvent.objects
@@ -166,11 +148,7 @@
         # Filter by infrastructure level.
         if self.level == 'tower':
             filters = filters & Q(bts__id=self.level_id)
-<<<<<<< HEAD
-        elif self.level == 'network' and param not in HEALTH_STATUS:
-=======
         elif self.level == 'network' and param not in BTS_KINDS:
->>>>>>> 54c276b0
             filters = filters & Q(network__id=self.level_id)
         elif self.level == 'global':
             pass
@@ -181,14 +159,6 @@
             result = models.UsageEvent.objects.filter(filters).values_list(
                 'subscriber_id', flat=True).distinct()
             return list(result)
-<<<<<<< HEAD
-        # Create the queryset itself.
-        # if param in HEALTH_STATUS:
-        #     queryset = objects
-        # else:
-        #     queryset = objects.filter(filters)
-=======
->>>>>>> 54c276b0
         queryset = objects.filter(filters)
 
         # Use qsstats to aggregate the queryset data on an interval.
@@ -211,12 +181,8 @@
                 queryset, 'date', aggregate=(aggregates.Count('to_number')))
         elif aggregation == 'reload_transcation_sum':
             queryset_stats = qsstats.QuerySetStats(
-<<<<<<< HEAD
-                queryset, 'date', aggregate=(aggregates.Sum('change') * 0.00001))
-=======
                 queryset, 'date',
                 aggregate=(aggregates.Sum('change') * 0.00001))
->>>>>>> 54c276b0
         # Sum of change in amounts for SMS/CALL
         elif aggregation in ['transaction_sum', 'transcation_count']:
             # Change is negative value, set positive for charts
@@ -240,10 +206,7 @@
                     else:
                         imsi[qs.subscriber.imsi] = round(qs.change * adjust, 2)
                 return imsi
-<<<<<<< HEAD
-=======
-
->>>>>>> 54c276b0
+
             # if percentage is set for top top-up
             percentage = kwargs['topup_percent']
             top_numbers = 1
@@ -278,18 +241,12 @@
         else:
             queryset_stats = qsstats.QuerySetStats(queryset, 'date')
 
-<<<<<<< HEAD
         if param =='bts down'or param=='bts up':
             timeseries = queryset_stats.time_series(start, end, interval='minutes')
         else:
            timeseries = queryset_stats.time_series(start, end,
                                                     interval=interval)
 
-        # The timeseries results is a list of (datetime, value) pairs. We need
-        # to convert the datetimes to timestamps with millisecond precision and
-        # then zip the pairs back together.
-
-=======
         # The timeseries results is a list of (datetime, value) pairs. We need
         # to convert the datetimes to timestamps with millisecond precision and
         # then zip the pairs back together.
@@ -303,7 +260,6 @@
                 # remove unwanted objects count
                 if val[1] == 0:
                     timeseries.pop(idx)
->>>>>>> 54c276b0
         datetimes, values = zip(*timeseries)
         if report_view == 'summary':
             # Return sum count for pie-chart and table view
@@ -321,25 +277,6 @@
         ]
         # Round the stats values when necessary.
         rounded_values = []
-<<<<<<< HEAD
-        for value in values:
-            if param=='bts down':
-                if value==1:
-                    rounded_values.append(-1)
-                else:
-                    rounded_values.append(0)
-            elif param == 'bts up':
-                if value ==1:
-                    rounded_values.append(1)
-                if value==0:
-                    rounded_values.append(0)
-            elif value <=0:
-                rounded_values.append(value * -0.00001)
-            elif round(value) != round(value, 2):
-                rounded_values.append(round(value, 2))
-            else:
-                rounded_values.append(value)
-=======
         if param in BTS_KINDS:
             for value in values:
                 if param == 'bts down':
@@ -355,19 +292,7 @@
                     rounded_values.append(round(value, 2))
                 else:
                     rounded_values.append(value)
->>>>>>> 54c276b0
         return zip(timestamps, rounded_values)
-
-    def __init__(self, level, level_id=None):
-        """A generic stats client.
-
-        Args:
-            level: the 'infrastructure level' on which to aggregate data, valid
-                   values are global, network or tower
-            level_id: the model id of the network or tower
-        """
-        self.level = level
-        self.level_id = level_id
 
 
 class SMSStatsClient(StatsClientBase):
@@ -552,7 +477,7 @@
     def convert_to_megabytes(self, timeseries):
         """Converts values in a [(time, value) .. ] timeseries to MB."""
         times, values = zip(*timeseries)
-        values = [v / 2. ** 20 for v in values]
+        values = [v / 2.**20 for v in values]
         return zip(times, values)
 
 
@@ -617,15 +542,8 @@
         try:
             raw_amount = [(float(denom) * -1) for denom in
                           kwargs['extras'].split('-')]
-<<<<<<< HEAD
-            #print("iiiiiiiiiiiiiiiaaaaaaaaaaaaaaaaaa ",raw_amount)
             kwargs['query'] = Q(change__gte=raw_amount[1]) & Q(
                 change__lte=raw_amount[0]) & Q(subscriber__role='retailer')
-            #print("ooooooooooooooooooooooooooooo ",kwargs['query']  )
-=======
-            kwargs['query'] = Q(change__gte=raw_amount[1]) & Q(
-                change__lte=raw_amount[0]) & Q(subscriber__role='retailer')
->>>>>>> 54c276b0
             return self.aggregate_timeseries(kind, **kwargs)
         except ValueError:
             # If no denominations available in this network
@@ -639,48 +557,6 @@
         super(BTSStatsClient, self).__init__(*args, **kwargs)
 
     def timeseries(self, kind=None, **kwargs):
-<<<<<<< HEAD
-        results = []
-        if kind == None or kind == 'bts_health_status':
-            # Make calls to aggregate_timeseries and aggregate the results.
-            all_call_kinds = ['bts down', 'bts up']
-            for call_kind in all_call_kinds:
-                usage = self.aggregate_timeseries(call_kind, **kwargs)
-                values = [u[1] for u in usage]
-                #print("values:",values)
-                results.append(values)
-            # The dates are all the same in each of the loops above, so we'll
-            # just grab the last one.
-            dates = [u[0] for u in usage]
-            # The results var is now a list of lists where each sub-list is a
-            # category of call and each element is the number of calls sent for
-            # each date mat So we want to sum each
-            # 'column' into one valueching that category. .
-
-            totals = [sum(v) for v in zip(*results)]
-            #print("totals",totals)
-            last_val = None
-            health_value=[]
-            timeseries_values = []
-            #print("last_val init ====== ", last_val)
-            for value in totals:
-                if last_val is None:
-                    last_val = value
-                if value == 0:
-                    value = last_val
-                elif value > 0:
-                    last_val = 1
-                    value = 1
-                elif value < 0:
-                    last_val = 0
-                    value = last_val
-                #print("value",value)
-                #print ("last_val",last_val)
-                timeseries_values.append(last_val)
-            return zip(dates, timeseries_values) #totals
-        else:
-            return self.aggregate_timeseries(kind, **kwargs)
-=======
         results, usage, bts_values = ([] for i in range(3))
 
         start_time = datetime.fromtimestamp(kwargs['start_time_epoch'],
@@ -718,7 +594,6 @@
                 last_val = 0
             bts_values.append(last_val)
         return zip(dates, bts_values)
->>>>>>> 54c276b0
 
 
 class WaterfallStatsClient(StatsClientBase):
@@ -763,12 +638,8 @@
 
             month_row = {'month': key, 'activation': len(subscribers)}
             for col_mnth in months:
-<<<<<<< HEAD
-                col_key = col_mnth.strftime("%b") + "-" + col_mnth.strftime("%Y")
-=======
                 col_key = col_mnth.strftime("%b") + "-" + col_mnth.strftime(
                     "%Y")
->>>>>>> 54c276b0
                 month_start_dt = col_mnth
                 # Get last date of month from selected month
                 next_month = col_mnth.replace(day=28) + timedelta(days=4)
@@ -826,19 +697,11 @@
                                             pytz.utc) - timedelta(days=30)
         end_epoch = last_month.replace(day=calendar.monthrange(
             last_month.year, last_month.month)[1])
-<<<<<<< HEAD
-        start_epoch = end_epoch - timedelta(6*365/12)
-
-        response = {'header': [{'label': "Months", 'name': 'month',
-                                'frozen': True},
-                               #{'label': "Activation", 'name': 'activation',
-=======
         start_epoch = end_epoch - timedelta(6 * 365 / 12)
 
         response = {'header': [{'label': "Months", 'name': 'month',
                                 'frozen': True},
                                # {'label': "Activation", 'name': 'activation',
->>>>>>> 54c276b0
                                # 'frozen': True},
                                {'label': "Non Loader", 'name': 'nonloader',
                                 'frozen': True}],
@@ -858,12 +721,8 @@
             stats_end_dt = next_month - timedelta(days=next_month.day)
             stats_start_dt = mnth.replace(day=1)
 
-<<<<<<< HEAD
-            kwargs['start_time_epoch'] = start_time_epoch #int(stats_start_dt.strftime("%s"))
-=======
             kwargs[
                 'start_time_epoch'] = start_time_epoch  # int(stats_start_dt.strftime("%s"))
->>>>>>> 54c276b0
             kwargs['end_time_epoch'] = int(stats_end_dt.strftime("%s"))
             kwargs['query'] = Q(subscriber__role='retailer')
             kwargs['report_view'] = 'value'
@@ -877,16 +736,8 @@
 
             result = self.aggregate_timeseries('transfer', **kwargs2)
             month_row = {'month': "%d months" % (counter),
-<<<<<<< HEAD
-                         #'activation': len(subscribers),
-                         'nonloader': result - len(subscribers)}
-            response['data'].append(month_row)
-            counter += 1
-        return response
-=======
                          # 'activation': len(subscribers),
                          'nonloader': result - len(subscribers)}
             response['data'].append(month_row)
             counter += 1
-        return response
->>>>>>> 54c276b0
+        return response