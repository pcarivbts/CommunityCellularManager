--- conflicted
+++ resolved
@@ -166,8 +166,6 @@
                               <input class='textinput textInput form-control' id='pwd-input' name='pwd' type='password'>
                         </div>
                     </div><!-- /.form-group -->
-<<<<<<< HEAD
-=======
 
                 </form>
             </div> <!-- /.modal-body -->
@@ -180,7 +178,25 @@
         </div>
     </div>
 </div>
->>>>>>> 3d4fa950
+<div class='modal fade' id='pwd-dialog-modal'>
+    <div class='modal-dialog'>
+        <div class='modal-content'>
+            <div class='modal-header'>
+                <button type="button" class="close" data-dismiss="modal" aria-label="Close">
+                    <span aria-hidden="true">&times;</span>
+                </button>
+                <h4 class='modal-title'>
+                    <p>Hello <strong>{{ user_profile.display_name }}</strong>, please enter your password for authorization.</p>
+                 </h4>
+            </div>
+            <div class='modal-body'>
+                 <div id='messages-container'></div>
+                <form id='password-authorization'>
+                    <div class='form-group'>
+                        <div class='controls'>
+                              <input class='textinput textInput form-control' id='pwd-input' name='pwd' type='password'>
+                        </div>
+                    </div><!-- /.form-group -->
 
                 </form>
             </div> <!-- /.modal-body -->
