--- conflicted
+++ resolved
@@ -185,7 +185,6 @@
             </div>
         </div>
     </div>
-<<<<<<< HEAD
 </div>
 
 {% endblock %}
@@ -331,11 +330,6 @@
           },
       });
     });
-=======
-    {% else %}
-    {% include 'dashboard/permission_denied.html' %}
-    {% endif %}
->>>>>>> d9a7721c
 
     $('#deactivate-subscriber-modal').on('hidden.bs.modal', function() {
         $('#subscriber-messages-container').html('');
