--- conflicted
+++ resolved
@@ -43,17 +43,14 @@
         {% else %}{% url 'network-edit' %}
         {% endif %}">Edit</a>
     </li>
-<<<<<<< HEAD
     <li role="presentation" class="{% if active_tab == 'security' %} active {% endif %}">
       <a href="
         {% if active_tab == 'security' %} #
         #{% else %}{% url 'network_balance_limit' %}
         {% endif %}">Security</a>
-=======
 
     <li role="presentation">
       <a href="javascript:void(0);" data-toggle='modal' data-target='#broadcast-modal'>SMS Broadcast</a>
->>>>>>> 45a856ab
     </li>
   </ul>
 </div>
