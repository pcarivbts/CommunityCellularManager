--- conflicted
+++ resolved
@@ -13,17 +13,14 @@
           {% if network.name %}
             <span id='name'>"{{ network.name }}"</span>
           {% endif %}
-<<<<<<< HEAD
             {% if user_profile.user.is_staff %}
           {% if active_tab == 'network-denominations' %}
             <a class="btn btn-primary pull-right" href="javascript:void(0);" onclick="resetForm()" data-target="#save-event-modal" data-toggle='modal'>Add Denomination</a>
           {% endif %}
             {% endif %}
-=======
           {% if active_tab == 'network-notifications' %}
             <a class="btn btn-primary pull-right" href="javascript:void(0);" onclick="resetForm()" data-target="#save-event-modal" data-toggle='modal'>Add Notification</a>
           {% endif %}
->>>>>>> 8d2319a9
         </h3>
     </div>
 </div>