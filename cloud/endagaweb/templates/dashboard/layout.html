{% comment %}
Copyright (c) 2016-present, Facebook, Inc.
All rights reserved.

This source code is licensed under the BSD-style license found in the
LICENSE file in the root directory of this source tree. An additional grant
of patent rights can be found in the PATENTS file in the same directory.
{% endcomment %}

{% load apptags %}
<!DOCTYPE html>
<html lang="en">
  <head>
    <meta charset="utf-8">
    <meta name="viewport" content="width=device-width, initial-scale=1.0">
    <meta name="description" content="">
    <meta name="author" content="{% tmpl_const "SITENAME" %}">

    <title>
      {% block title %}
      {% endblock %}
    </title>

    <link rel="stylesheet" href="https://cdnjs.cloudflare.com/ajax/libs/twitter-bootstrap/3.0.3/css/bootstrap.min.css" type="text/css" />
    <!--link rel="stylesheet" href="/static/libs/twitter-bootstrap/3.0.3/css/bootstrap.min.css" type="text/css"/-->
    <link href="/static/css/dashboard.css" rel="stylesheet" />
    <link rel="stylesheet" href="https://cdnjs.cloudflare.com/ajax/libs/font-awesome/4.0.3/css/font-awesome.min.css" />
    <!--link rel="stylesheet" href="/static/libs/font-awesome/4.0.3/css/font-awesome.min.css"-->

    <!-- Custom styles for this template -->
    {% block pagestyle %}
    {% endblock %}

<<<<<<< HEAD
    {% if user_profile.user.is_staff%}
=======
    {% if user_profile.user.is_superuser%}
>>>>>>> 67dacab7
    <style>
      .navbar,
      .nav-pills > li.active > a,
      .nav-pills > li.active > a:hover {
        background-color: purple;
      }
      .btn {
        background-color: purple;
        border-color: purple;
      }
      .btn:hover {
        background-color: #B340B3;
        border-color: #B340B3;
      }
      a {
        color: purple;
      }
    </style>
    {% endif %}
  </head>

  <body>
    <nav class="navbar navbar-default navbar-static-top" role="navigation">
      <div class="container-fluid">
        <!-- Brand and toggle get grouped for better mobile display -->
        <div class="navbar-header">
          <button type="button" class="navbar-toggle" data-toggle="collapse" data-target=".navbar-ex1-collapse">
            <span class="sr-only">Toggle navigation</span>
            <span class="icon-bar"></span>
            <span class="icon-bar"></span>
            <span class="icon-bar"></span>
          </button>
          <a class="navbar-brand" href="/dashboard">{% tmpl_const "SITENAME" %}</a>
        </div> <!-- / .navbar-header -->

        <!-- Collect the nav links, forms, and other content for toggling -->
        <div class="collapse navbar-collapse navbar-ex1-collapse">
          <ul class="nav navbar-nav side-nav">
            <!-- TODO set these as active appropriately -->
<<<<<<< HEAD
            {% if perms.endagaweb.view_graph %}
            <li><a href="/dashboard"><i class="fa fa-line-chart"></i> Graphs</a></li>            
=======

            {% if perms.endagaweb.view_graph %}
            <li><a href="/dashboard"><i class="fa fa-line-chart"></i> Graphs</a></li>
>>>>>>> 67dacab7
            {% endif %}
            {% if perms.endagaweb.view_usage %}
            <li><a href="/dashboard/activity"><i class="fa fa-list-ul"></i> Activity</a></li>
            {% endif %}
            {% if perms.endagaweb.view_bts %}
            <li><a href="/dashboard/towers"><i class="fa fa-signal"></i> Towers</a></li>
            {% endif %}
            {% if perms.endagaweb.view_subscriber %}
            <li><a href="/dashboard/subscribers"><i class="fa fa-users"></i> Subscribers</a></li>
            {% endif %}
            {% if perms.endagaweb.view_network %}
            {% endif %}
<<<<<<< HEAD
            <li><a href="/dashboard/network"><i class="fa fa-cogs"></i> Network</a></li>            
=======
            <li><a href="/dashboard/network"><i class="fa fa-cogs"></i> Network</a></li>
>>>>>>> 67dacab7
          </ul>

          <ul class="nav navbar-nav navbar-top-links navbar-right navbar-user">
            {% if user_profile.network.billing_enabled %}
            <li class="dropdown">
              <a>{{ user_profile.network.pretty_balance }}</a>
            </li>
            {% endif %}

            {% comment %}
            <li class="dropdown alerts-dropdown">
              <a href="#" class="dropdown-toggle" data-toggle="dropdown"><i class="fa fa-bell"></i> Alerts <span class="badge"> {{ user_profile.alerts | length }} </span>
              {% if user_profile.alerts %}
                <b class="caret"></b>
              </a>
              <ul class="dropdown-menu">
                {% for alert in user_profile.alerts %}
                <li><a href="{{ alert.link }}">{{ alert.title }} <span class="label label-{{ alert.label | lower }}">{{ alert.label }}</span></a></li>
                {% endfor %}
              </ul>
              {% else %}
              </a>
              {% endif %}
            </li>
            {% endcomment %}
            {% if networks.count > 1 %}
            <li class="dropdown">
              <a href="#" class="dropdown-toggle" data-toggle="dropdown"><i class="fa fa-list-ul"></i> {{user_profile.network.name }}</span>
                <b class="caret"></b>
              </a>
              <ul class="dropdown-menu">
                {% for network in networks.all %}
                <li><a href="/dashboard/network/select/{{ network.pk }}">{% if network == user_profile.network %}<i class="fa fa-check"></i>&nbsp;{% endif %}{{ network.name }} </a></li>
                {% endfor %}
              </ul>
              </a>
            </li>
            {% elif networks.count == 1  %}
            <li>
              <a href="javascript:void(0);"><i class="fa fa-list-ul"></i> {{user_profile.network.name }}</span></a>
            </li>

            {% endif %}
            <li class="dropdown">
              <a href="#" class="dropdown-toggle" data-toggle="dropdown"><i class="fa fa-user"></i> {{ user_profile.display_name }} <b class="caret"></b></a>
              <ul class="dropdown-menu">
                <li><a href="/dashboard/profile"><i class="fa fa-gear"></i>&nbsp; Settings</a></li>
                <li><a href="/dashboard/billing"><i class="fa fa-money"></i>&nbsp; Billing</a></li>
                <li class="divider"></li>

                {% if user_profile.user.is_superuser %}
                  <li><a href="/django-admin"><i class="fa fa-key"></i>&nbsp; Django Admin</a></li>
<<<<<<< HEAD
                  {% endif %}
                {% if user_profile.user.is_staff %}
                    <li><a href="/dashboard/staff/all-numbers"><i class="fa fa-space-shuttle"></i>&nbsp; All Numbers</a></li>
                    <li><a href="/dashboard/staff/all-towers"><i class="fa fa-building-o"></i>&nbsp; All Towers</a></li>
                    <li><a href="/dashboard/staff/margin-analysis"><i class="fa fa-euro"></i>&nbsp; Margin Analysis</a></li>
                    <li><a href="/dashboard/staff/tower-monitoring"><i class="fa fa-paper-plane-o"></i>&nbsp; Tower Monitoring</a></li>
                    <li><a href="/dashboard/staff/network-earnings"><i class="fa fa-credit-card"></i>&nbsp; Network Earnings</a></li>
=======
                    <li><a href="/dashboard/staff/all-numbers"><i class="fa fa-space-shuttle"></i>&nbsp; All Numbers</a></li>
                    <li><a href="/dashboard/staff/all-towers"><i class="fa fa-building-o"></i>&nbsp; All Towers</a></li>
                    <li><a href="/dashboard/staff/margin-analysis"><i class="fa fa-euro"></i>&nbsp; Margin Analysis</a></li>
                    <li><a href="/dashboard/staff/tower-monitoring"><i class="fa fa-paper-plane-o"></i>&nbsp; Tower Monitoring</a></li>
                    <li><a href="/dashboard/staff/network-earnings"><i class="fa fa-credit-card"></i>&nbsp; Network Earnings</a></li>
                {% endif %}
                {% if user_profile.user.is_staff %}
>>>>>>> 67dacab7
                    <li><a href="/dashboard/user/management"><i class="fa fa-user" aria-hidden="true"></i>&nbsp; User Management</a></li>
                    <li><a href="/dashboard/subscriber_management/subscriber"><i class="fa fa-gear"></i>&nbsp; Subscriber Management</a></li>
                    <li class="divider"></li>
                {% endif %}
                <li><a href="/logout"><i class="fa fa-sign-out"></i>&nbsp; Log Out</a></li>
              </ul>
            </li>
          </ul>
        </div> <!-- / .navbar-collapse -->
      </div> <!-- / . container-fluid -->
    </nav>

    <div id="page-wrapper" class="container-fluid">
      {% block content %}
      {% endblock %}
    </div><!-- /#page-wrapper -->


    <script src="https://cdnjs.cloudflare.com/ajax/libs/jquery/1.10.2/jquery.min.js"></script>
    <script src="https://cdnjs.cloudflare.com/ajax/libs/jqueryui/1.10.3/jquery-ui.min.js"></script>
    <script src="https://cdnjs.cloudflare.com/ajax/libs/twitter-bootstrap/3.0.3/js/bootstrap.min.js"></script>

<<<<<<< HEAD
    <!--script src="/static/libs/jquery/1.10.2/jquery.min.js"></script>
    <script src="/static/libs/jqueryui/1.10.3/jquery-ui.min.js"></script>
    <script src="/static/libs/twitter-bootstrap/3.0.3/js/bootstrap.min.js"></script-->

=======
>>>>>>> 67dacab7
    <script>
      $(function() {
        // Fade out all messages after a delay.
        setTimeout(function() {
          $('.alert.message').fadeOut(500);
        }, 4000);

        //$('.alert').fadeTo(2000,500).slideUp(500,function(){
        //  $('.alert').slideUp(3000);
        //});
      });
    </script>
    {% block js %}
    {% endblock %}

  </body>
</html><|MERGE_RESOLUTION|>--- conflicted
+++ resolved
@@ -31,11 +31,7 @@
     {% block pagestyle %}
     {% endblock %}
 
-<<<<<<< HEAD
-    {% if user_profile.user.is_staff%}
-=======
     {% if user_profile.user.is_superuser%}
->>>>>>> 67dacab7
     <style>
       .navbar,
       .nav-pills > li.active > a,
@@ -75,14 +71,9 @@
         <div class="collapse navbar-collapse navbar-ex1-collapse">
           <ul class="nav navbar-nav side-nav">
             <!-- TODO set these as active appropriately -->
-<<<<<<< HEAD
-            {% if perms.endagaweb.view_graph %}
-            <li><a href="/dashboard"><i class="fa fa-line-chart"></i> Graphs</a></li>            
-=======
 
             {% if perms.endagaweb.view_graph %}
             <li><a href="/dashboard"><i class="fa fa-line-chart"></i> Graphs</a></li>
->>>>>>> 67dacab7
             {% endif %}
             {% if perms.endagaweb.view_usage %}
             <li><a href="/dashboard/activity"><i class="fa fa-list-ul"></i> Activity</a></li>
@@ -95,11 +86,7 @@
             {% endif %}
             {% if perms.endagaweb.view_network %}
             {% endif %}
-<<<<<<< HEAD
-            <li><a href="/dashboard/network"><i class="fa fa-cogs"></i> Network</a></li>            
-=======
             <li><a href="/dashboard/network"><i class="fa fa-cogs"></i> Network</a></li>
->>>>>>> 67dacab7
           </ul>
 
           <ul class="nav navbar-nav navbar-top-links navbar-right navbar-user">
@@ -152,15 +139,6 @@
 
                 {% if user_profile.user.is_superuser %}
                   <li><a href="/django-admin"><i class="fa fa-key"></i>&nbsp; Django Admin</a></li>
-<<<<<<< HEAD
-                  {% endif %}
-                {% if user_profile.user.is_staff %}
-                    <li><a href="/dashboard/staff/all-numbers"><i class="fa fa-space-shuttle"></i>&nbsp; All Numbers</a></li>
-                    <li><a href="/dashboard/staff/all-towers"><i class="fa fa-building-o"></i>&nbsp; All Towers</a></li>
-                    <li><a href="/dashboard/staff/margin-analysis"><i class="fa fa-euro"></i>&nbsp; Margin Analysis</a></li>
-                    <li><a href="/dashboard/staff/tower-monitoring"><i class="fa fa-paper-plane-o"></i>&nbsp; Tower Monitoring</a></li>
-                    <li><a href="/dashboard/staff/network-earnings"><i class="fa fa-credit-card"></i>&nbsp; Network Earnings</a></li>
-=======
                     <li><a href="/dashboard/staff/all-numbers"><i class="fa fa-space-shuttle"></i>&nbsp; All Numbers</a></li>
                     <li><a href="/dashboard/staff/all-towers"><i class="fa fa-building-o"></i>&nbsp; All Towers</a></li>
                     <li><a href="/dashboard/staff/margin-analysis"><i class="fa fa-euro"></i>&nbsp; Margin Analysis</a></li>
@@ -168,7 +146,6 @@
                     <li><a href="/dashboard/staff/network-earnings"><i class="fa fa-credit-card"></i>&nbsp; Network Earnings</a></li>
                 {% endif %}
                 {% if user_profile.user.is_staff %}
->>>>>>> 67dacab7
                     <li><a href="/dashboard/user/management"><i class="fa fa-user" aria-hidden="true"></i>&nbsp; User Management</a></li>
                     <li><a href="/dashboard/subscriber_management/subscriber"><i class="fa fa-gear"></i>&nbsp; Subscriber Management</a></li>
                     <li class="divider"></li>
@@ -191,13 +168,6 @@
     <script src="https://cdnjs.cloudflare.com/ajax/libs/jqueryui/1.10.3/jquery-ui.min.js"></script>
     <script src="https://cdnjs.cloudflare.com/ajax/libs/twitter-bootstrap/3.0.3/js/bootstrap.min.js"></script>
 
-<<<<<<< HEAD
-    <!--script src="/static/libs/jquery/1.10.2/jquery.min.js"></script>
-    <script src="/static/libs/jqueryui/1.10.3/jquery-ui.min.js"></script>
-    <script src="/static/libs/twitter-bootstrap/3.0.3/js/bootstrap.min.js"></script-->
-
-=======
->>>>>>> 67dacab7
     <script>
       $(function() {
         // Fade out all messages after a delay.
