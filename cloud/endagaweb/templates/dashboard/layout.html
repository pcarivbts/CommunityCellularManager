{% comment %}
Copyright (c) 2016-present, Facebook, Inc.
All rights reserved.

This source code is licensed under the BSD-style license found in the
LICENSE file in the root directory of this source tree. An additional grant
of patent rights can be found in the PATENTS file in the same directory.
{% endcomment %}

{% load apptags %}
<!DOCTYPE html>
<html lang="en">
  <head>
    <meta charset="utf-8">
    <meta name="viewport" content="width=device-width, initial-scale=1.0">
    <meta name="description" content="">
    <meta name="author" content="{% tmpl_const "SITENAME" %}">

    <title>
      {% block title %}
      {% endblock %}
    </title>

    <link rel="stylesheet" href="https://cdnjs.cloudflare.com/ajax/libs/twitter-bootstrap/3.0.3/css/bootstrap.min.css" type="text/css"/>
    <link href="/static/css/dashboard.css" rel="stylesheet">
    <link rel="stylesheet" href="https://cdnjs.cloudflare.com/ajax/libs/font-awesome/4.2.0/css/font-awesome.min.css">

    <!-- Custom styles for this template -->
    {% block pagestyle %}
    {% endblock %}

    {% if user_profile.user.is_staff %}
    <style>
      .navbar,
      .nav-pills > li.active > a,
      .nav-pills > li.active > a:hover {
        background-color: purple;
      }
      .btn {
        background-color: purple;
        border-color: purple;
      }
      .btn:hover {
        background-color: #B340B3;
        border-color: #B340B3;
      }
      a {
        color: purple;
      }
    </style>
    {% endif %}
  </head>

  <body class='with-3d-shadow with-transitions'>
    <nav class="navbar navbar-default navbar-static-top" role="navigation">
      <div class="container-fluid">
        <!-- Brand and toggle get grouped for better mobile display -->
        <div class="navbar-header">
          <button type="button" class="navbar-toggle" data-toggle="collapse" data-target=".navbar-ex1-collapse">
            <span class="sr-only">Toggle navigation</span>
            <span class="icon-bar"></span>
            <span class="icon-bar"></span>
            <span class="icon-bar"></span>
          </button>
          <a class="navbar-brand" href="/dashboard">{% tmpl_const "SITENAME" %}</a>
        </div> <!-- / .navbar-header -->

        <!-- Collect the nav links, forms, and other content for toggling -->
        <div class="collapse navbar-collapse navbar-ex1-collapse">
          <ul class="nav navbar-nav side-nav">
            <!-- TODO set these as active appropriately -->
            <li><a href="/dashboard"><i class="fa fa-line-chart"></i> Graphs</a></li>
            <li><a href="/dashboard/activity"><i class="fa fa-list-ul"></i> Activity</a></li>
            <li><a href="/dashboard/towers"><i class="fa fa-signal"></i> Towers</a></li>
            <li><a href="/dashboard/subscribers"><i class="fa fa-users"></i> Subscribers</a></li>
            <li><a href="/dashboard/network"><i class="fa fa-cogs"></i> Network</a></li>
<<<<<<< HEAD
            <li><a href="/dashboard/call-report"><i class="fa fa-area-chart"></i> Reports</a></li>
=======
            <li><a href="/dashboard/callreport"><i class="glyphicon glyphicon-usd"></i> Billing</a></li>
>>>>>>> 89d3cc5c
          </ul>

          <ul class="nav navbar-nav navbar-top-links navbar-right navbar-user">
            {% if user_profile.network.billing_enabled %}
            <li class="dropdown">
              <a>{{ user_profile.network.pretty_balance }}</a>
            </li>
            {% endif %}

            {% comment %}
            <li class="dropdown alerts-dropdown">
              <a href="#" class="dropdown-toggle" data-toggle="dropdown"><i class="fa fa-bell"></i> Alerts <span class="badge"> {{ user_profile.alerts | length }} </span>
              {% if user_profile.alerts %}
                <b class="caret"></b>
              </a>
              <ul class="dropdown-menu">
                {% for alert in user_profile.alerts %}
                <li><a href="{{ alert.link }}">{{ alert.title }} <span class="label label-{{ alert.label | lower }}">{{ alert.label }}</span></a></li>
                {% endfor %}
              </ul>
              {% else %}
              </a>
              {% endif %}
            </li>
            {% endcomment %}
            {% if networks.count > 1 %}
            <li class="dropdown">
              <a href="#" class="dropdown-toggle" data-toggle="dropdown"><i class="fa fa-list-ul"></i> {{user_profile.network.name }}</span>
                <b class="caret"></b>
              </a>
              <ul class="dropdown-menu">
                {% for network in networks.all %}
                <li><a href="/dashboard/network/select/{{ network.pk }}">{% if network == user_profile.network %}<i class="fa fa-check"></i>&nbsp;{% endif %}{{ network.name }} </a></li>
                {% endfor %}
              </ul>
              </a>
            </li>
            {% endif %}
            <li class="dropdown">
              <a href="#" class="dropdown-toggle" data-toggle="dropdown"><i class="fa fa-user"></i> {{ user_profile.display_name }} <b class="caret"></b></a>
              <ul class="dropdown-menu">
                <li><a href="/dashboard/profile"><i class="fa fa-gear"></i>&nbsp; Settings</a></li>
                <li><a href="/dashboard/billing"><i class="fa fa-money"></i>&nbsp; Billing</a></li>
                <li class="divider"></li>
                {% if user_profile.user.is_staff %}
                <li><a href="/django-admin"><i class="fa fa-key"></i>&nbsp; Django Admin</a></li>
                <li><a href="/dashboard/staff/all-numbers"><i class="fa fa-space-shuttle"></i>&nbsp; All Numbers</a></li>
                <li><a href="/dashboard/staff/all-towers"><i class="fa fa-building-o"></i>&nbsp; All Towers</a></li>
                <li><a href="/dashboard/staff/margin-analysis"><i class="fa fa-euro"></i>&nbsp; Margin Analysis</a></li>
                <li><a href="/dashboard/staff/tower-monitoring"><i class="fa fa-paper-plane-o"></i>&nbsp; Tower Monitoring</a></li>
                <li><a href="/dashboard/staff/network-earnings"><i class="fa fa-credit-card"></i>&nbsp; Network Earnings</a></li>
                <li class="divider"></li>
                {% endif %}
                <li><a href="/logout"><i class="fa fa-sign-out"></i>&nbsp; Log Out</a></li>
              </ul>
            </li>
          </ul>
        </div> <!-- / .navbar-collapse -->
      </div> <!-- / . container-fluid -->
    </nav>

    <div id="page-wrapper" class="container-fluid">
      {% block content %}
      {% endblock %}
    </div><!-- /#page-wrapper -->


    <script src="https://cdnjs.cloudflare.com/ajax/libs/jquery/1.10.2/jquery.min.js"></script>
    <script src="https://cdnjs.cloudflare.com/ajax/libs/jqueryui/1.10.3/jquery-ui.min.js"></script>
    <script src="https://cdnjs.cloudflare.com/ajax/libs/twitter-bootstrap/3.0.3/js/bootstrap.min.js"></script>
    
    <script>
      $(function() {
        // Fade out all messages after a delay.
        setTimeout(function() {
          $('.alert.message').fadeOut(500);
        }, 4000);
      });
    </script>
    {% block js %}
    {% endblock %}

  </body>
</html><|MERGE_RESOLUTION|>--- conflicted
+++ resolved
@@ -51,7 +51,7 @@
     {% endif %}
   </head>
 
-  <body class='with-3d-shadow with-transitions'>
+  <body>
     <nav class="navbar navbar-default navbar-static-top" role="navigation">
       <div class="container-fluid">
         <!-- Brand and toggle get grouped for better mobile display -->
@@ -74,11 +74,7 @@
             <li><a href="/dashboard/towers"><i class="fa fa-signal"></i> Towers</a></li>
             <li><a href="/dashboard/subscribers"><i class="fa fa-users"></i> Subscribers</a></li>
             <li><a href="/dashboard/network"><i class="fa fa-cogs"></i> Network</a></li>
-<<<<<<< HEAD
-            <li><a href="/dashboard/call-report"><i class="fa fa-area-chart"></i> Reports</a></li>
-=======
-            <li><a href="/dashboard/callreport"><i class="glyphicon glyphicon-usd"></i> Billing</a></li>
->>>>>>> 89d3cc5c
+            <li><a href="/dashboard/reports/calls"><i class="fa fa-area-chart"></i> Reports</a></li>
           </ul>
 
           <ul class="nav navbar-nav navbar-top-links navbar-right navbar-user">
@@ -149,7 +145,6 @@
     <script src="https://cdnjs.cloudflare.com/ajax/libs/jquery/1.10.2/jquery.min.js"></script>
     <script src="https://cdnjs.cloudflare.com/ajax/libs/jqueryui/1.10.3/jquery-ui.min.js"></script>
     <script src="https://cdnjs.cloudflare.com/ajax/libs/twitter-bootstrap/3.0.3/js/bootstrap.min.js"></script>
-    
     <script>
       $(function() {
         // Fade out all messages after a delay.
