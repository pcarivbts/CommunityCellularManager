{% comment %}
Copyright (c) 2016-present, Facebook, Inc.
All rights reserved.

This source code is licensed under the BSD-style license found in the
LICENSE file in the root directory of this source tree. An additional grant
of patent rights can be found in the PATENTS file in the same directory.
{% endcomment %}

{% load apptags %}
<!DOCTYPE html>
<html lang="en">
  <head>
    <meta charset="utf-8">
    <meta name="viewport" content="width=device-width, initial-scale=1.0">
    <meta name="description" content="">
    <meta name="author" content="{% tmpl_const "SITENAME" %}">

    <title>
      {% block title %}
      {% endblock %}
    </title>

    <link rel="stylesheet" href="https://cdnjs.cloudflare.com/ajax/libs/twitter-bootstrap/3.0.3/css/bootstrap.min.css" type="text/css"/>
    <link href="/static/css/dashboard.css" rel="stylesheet">
    <link rel="stylesheet" href="https://cdnjs.cloudflare.com/ajax/libs/font-awesome/4.2.0/css/font-awesome.min.css">

    <!-- Custom styles for this template -->
    {% block pagestyle %}
    {% endblock %}

    {% if user_profile.user.is_superuser %}
    <style>
      .navbar,
      .nav-pills > li.active > a,
      .nav-pills > li.active > a:hover {
        background-color: purple;
      }
      .btn:hover {
        background-color: #B340B3;
        border-color: #B340B3;
      }
      a {
        color: purple;
      }
    </style>
    {% endif %}
  </head>

  <body>
    <nav class="navbar navbar-default navbar-static-top" role="navigation">
      <div class="container-fluid">
        <!-- Brand and toggle get grouped for better mobile display -->
        <div class="navbar-header">
          <button type="button" class="navbar-toggle" data-toggle="collapse" data-target=".navbar-ex1-collapse">
            <span class="sr-only">Toggle navigation</span>
            <span class="icon-bar"></span>
            <span class="icon-bar"></span>
            <span class="icon-bar"></span>
          </button>
          <a class="navbar-brand" href="/dashboard">{% tmpl_const "SITENAME" %}</a>
        </div> <!-- / .navbar-header -->

        <!-- Collect the nav links, forms, and other content for toggling -->
        <div class="collapse navbar-collapse navbar-ex1-collapse">
          <ul class="nav navbar-nav side-nav">
            <!-- TODO set these as active appropriately -->
            <li><a href="/dashboard"><i class="fa fa-line-chart"></i> Graphs</a></li>
            <li><a href="/dashboard/activity"><i class="fa fa-list-ul"></i> Activity</a></li>
            <li><a href="/dashboard/towers"><i class="fa fa-signal"></i> Towers</a></li>
            <li><a href="/dashboard/subscribers"><i class="fa fa-users"></i> Subscribers</a></li>
            <li><a href="/dashboard/network"><i class="fa fa-cogs"></i> Network</a></li>
            <li class="dropdown"><a href="#" class="dropdown-toggle" data-toggle="dropdown"><i class="fa fa-area-chart"></i> Reports</a>
              <ul class="dropdown-menu">
                <li><a href="{% url 'call-report' %}">Call & SMS</a></li>
                <li><a href="{% url 'subscriber-report' %}?filter=Subscriber">Subscriber</a></li>
                <li><a href="{% url 'billing-report' %}">Billing</a></li>
              </ul>
            </li>
          </ul>

          <ul class="nav navbar-nav navbar-top-links navbar-right navbar-user">
            {% if user_profile.network.billing_enabled %}
            <li class="dropdown">
              <a>{{ user_profile.network.pretty_balance }}</a>
            </li>
            {% endif %}

            {% comment %}
            <li class="dropdown alerts-dropdown">
              <a href="#" class="dropdown-toggle" data-toggle="dropdown"><i class="fa fa-bell"></i> Alerts <span class="badge"> {{ user_profile.alerts | length }} </span>
              {% if user_profile.alerts %}
                <b class="caret"></b>
              </a>
              <ul class="dropdown-menu">
                {% for alert in user_profile.alerts %}
                <li><a href="{{ alert.link }}">{{ alert.title }} <span class="label label-{{ alert.label | lower }}">{{ alert.label }}</span></a></li>
                {% endfor %}
              </ul>
              {% else %}
              </a>
              {% endif %}
            </li>
            {% endcomment %}
            {% if networks.count > 1 %}
            <li class="dropdown">
              <a href="#" class="dropdown-toggle" data-toggle="dropdown"><i class="fa fa-list-ul"></i> {{user_profile.network.name }}</span>
                <b class="caret"></b>
              </a>
              <ul class="dropdown-menu">
                {% for network in networks.all %}
                <li><a href="/dashboard/network/select/{{ network.pk }}">{% if network == user_profile.network %}<i class="fa fa-check"></i>&nbsp;{% endif %}{{ network.name }} </a></li>
                {% endfor %}
              </ul>
              </a>
            </li>
            {% endif %}
            <li class="dropdown">
              <a href="#" class="dropdown-toggle" data-toggle="dropdown"><i class="fa fa-user"></i> {{ user_profile.display_name }} <b class="caret"></b></a>
              <ul class="dropdown-menu">
                <li><a href="/dashboard/profile"><i class="fa fa-gear"></i>&nbsp; Settings</a></li>
                <li><a href="/dashboard/billing"><i class="fa fa-money"></i>&nbsp; Billing</a></li>
                <li class="divider"></li>

                {% if user_profile.user.is_superuser %}
                  <li><a href="/django-admin"><i class="fa fa-key"></i>&nbsp; Django Admin</a></li>
                    <li><a href="/dashboard/staff/all-numbers"><i class="fa fa-space-shuttle"></i>&nbsp; All Numbers</a></li>
                    <li><a href="/dashboard/staff/all-towers"><i class="fa fa-building-o"></i>&nbsp; All Towers</a></li>
                    <li><a href="/dashboard/staff/margin-analysis"><i class="fa fa-euro"></i>&nbsp; Margin Analysis</a></li>
                    <li><a href="/dashboard/staff/tower-monitoring"><i class="fa fa-paper-plane-o"></i>&nbsp; Tower Monitoring</a></li>
                    <li><a href="/dashboard/staff/network-earnings"><i class="fa fa-credit-card"></i>&nbsp; Network Earnings</a></li>
                {% endif %}
                {% if user_profile.user.is_staff %}
<<<<<<< HEAD
                    <li><a href="/dashboard/user/management"><i class="fa fa-user" aria-hidden="true"></i>&nbsp; User Management</a></li>
                    <li class="divider"></li>
=======
                <li><a href="/django-admin"><i class="fa fa-key"></i>&nbsp; Django Admin</a></li>
                <li><a href="/rosetta" target="_blank"><i class="fa fa-globe"></i>&nbsp; Language Translations</a></li>
                <li><a href="/dashboard/staff/all-numbers"><i class="fa fa-space-shuttle"></i>&nbsp; All Numbers</a></li>
                <li><a href="/dashboard/staff/all-towers"><i class="fa fa-building-o"></i>&nbsp; All Towers</a></li>
                <li><a href="/dashboard/staff/margin-analysis"><i class="fa fa-euro"></i>&nbsp; Margin Analysis</a></li>
                <li><a href="/dashboard/staff/tower-monitoring"><i class="fa fa-paper-plane-o"></i>&nbsp; Tower Monitoring</a></li>
                <li><a href="/dashboard/staff/network-earnings"><i class="fa fa-credit-card"></i>&nbsp; Network Earnings</a></li>
                <li class="divider"></li>
>>>>>>> 8d2319a9
                {% endif %}
                <li><a href="/logout"><i class="fa fa-sign-out"></i>&nbsp; Log Out</a></li>
              </ul>
            </li>
          </ul>
        </div> <!-- / .navbar-collapse -->
      </div> <!-- / . container-fluid -->
    </nav>

    <div id="page-wrapper" class="container-fluid">
      {% block content %}
      {% endblock %}
    </div><!-- /#page-wrapper -->


    <script src="https://cdnjs.cloudflare.com/ajax/libs/jquery/1.10.2/jquery.min.js"></script>
    <script src="https://cdnjs.cloudflare.com/ajax/libs/jqueryui/1.10.3/jquery-ui.min.js"></script>
    <script src="https://cdnjs.cloudflare.com/ajax/libs/twitter-bootstrap/3.0.3/js/bootstrap.min.js"></script>
    <script>
      $(function() {
        // Fade out all messages after a delay.
        setTimeout(function() {
          $('.alert.message').fadeOut(500);
        }, 4000);
      });
    </script>
    {% block js %}
    {% endblock %}

  </body>
</html><|MERGE_RESOLUTION|>--- conflicted
+++ resolved
@@ -123,7 +123,8 @@
                 <li class="divider"></li>
 
                 {% if user_profile.user.is_superuser %}
-                  <li><a href="/django-admin"><i class="fa fa-key"></i>&nbsp; Django Admin</a></li>
+                    <li><a href="/django-admin"><i class="fa fa-key"></i>&nbsp; Django Admin</a></li>
+                    <li><a href="/rosetta" target="_blank"><i class="fa fa-globe"></i>&nbsp; Language Translations</a></li>
                     <li><a href="/dashboard/staff/all-numbers"><i class="fa fa-space-shuttle"></i>&nbsp; All Numbers</a></li>
                     <li><a href="/dashboard/staff/all-towers"><i class="fa fa-building-o"></i>&nbsp; All Towers</a></li>
                     <li><a href="/dashboard/staff/margin-analysis"><i class="fa fa-euro"></i>&nbsp; Margin Analysis</a></li>
@@ -131,19 +132,8 @@
                     <li><a href="/dashboard/staff/network-earnings"><i class="fa fa-credit-card"></i>&nbsp; Network Earnings</a></li>
                 {% endif %}
                 {% if user_profile.user.is_staff %}
-<<<<<<< HEAD
                     <li><a href="/dashboard/user/management"><i class="fa fa-user" aria-hidden="true"></i>&nbsp; User Management</a></li>
                     <li class="divider"></li>
-=======
-                <li><a href="/django-admin"><i class="fa fa-key"></i>&nbsp; Django Admin</a></li>
-                <li><a href="/rosetta" target="_blank"><i class="fa fa-globe"></i>&nbsp; Language Translations</a></li>
-                <li><a href="/dashboard/staff/all-numbers"><i class="fa fa-space-shuttle"></i>&nbsp; All Numbers</a></li>
-                <li><a href="/dashboard/staff/all-towers"><i class="fa fa-building-o"></i>&nbsp; All Towers</a></li>
-                <li><a href="/dashboard/staff/margin-analysis"><i class="fa fa-euro"></i>&nbsp; Margin Analysis</a></li>
-                <li><a href="/dashboard/staff/tower-monitoring"><i class="fa fa-paper-plane-o"></i>&nbsp; Tower Monitoring</a></li>
-                <li><a href="/dashboard/staff/network-earnings"><i class="fa fa-credit-card"></i>&nbsp; Network Earnings</a></li>
-                <li class="divider"></li>
->>>>>>> 8d2319a9
                 {% endif %}
                 <li><a href="/logout"><i class="fa fa-sign-out"></i>&nbsp; Log Out</a></li>
               </ul>
