{% extends "dashboard/layout.html" %}
{% comment %}
Copyright (c) 2016-present, Facebook, Inc.
All rights reserved.

This source code is licensed under the BSD-style license found in the
LICENSE file in the root directory of this source tree. An additional grant
of patent rights can be found in the PATENTS file in the same directory.
{% endcomment %}

{% load account socialaccount %}
{% block pagestyle %}
<style>

    .form-check-label {
        font-weight: unset;
    }
    .msg {
        display: none;
    }
    .error {
        color: red;
    }
    .success {
        color: green;
    }
    .exists {
        display:none;
        color:red;
    }


</style>
{% endblock %}

{% block headerclass %}
<body id="add_user">
<header class="navbar navbar-inverse normal" role="banner">
    {% endblock %}
    {% block content %}


    <div class="row">
        <div class="col-xs-12 col-sm-12 page-header">
            <h4 class="page-title">
                <i class='fa fa-user'></i> Users
            </h4>
        </div>
    </div>

    <div class='row'>
        {% include "dashboard/user_management/nav.html" with active_tab='add'%}

        <div class="container col-sm-10">
            {% for message in messages %}
            <div class="message alert alert-{{message.tags}}">
                <a href="#" class="close" data-dismiss="alert">&times;</a>
                {{message}}
            </div>
            {% endfor %}

            <form action="/dashboard/user/management" id="user_form" name="user_form" method="POST"
                  data-toggle="validator"> {% csrf_token %}

                <!--Role-->
                <div class="form-group row" data-toggle="tooltip" title="Select the user role" required>
                    <div class="col-xs-5">
                        <label>Role <span class="aseriskField">*</span></label>
                        <div class="input-group col-xs-8">
                            <div class="input-group-addon">
                                <i class="glyphicon glyphicon-user"></i>
                            </div>
<<<<<<< HEAD
                            <select name="role" class="form-control" onchange="changeRole(this)" required>
                                <option value="">-Select role-</option>
                                {% for values in roles %}
                                <option value="{{ values }}">{{ values }}</option>
                                {% endfor %}
                            </select>
=======
                        <select name="role" id="role" class="form-control" onchange="changeRole(this)" required>
                            <option value="">-Select role-</option>
                            {% for values in roles %}
                            <option value="{{ values }}">{{ values }}</option>
                            {% endfor %}
                        </select>
>>>>>>> f1cb947d
                        </div>
                    </div>
                </div><!--Role Ends-->

                <!--Email-->
                <div class="form-group row">
                    <div class="col-xs-5" data-toggle="tooltip" data-placement="left"
                         title="Enter valid email address">
<<<<<<< HEAD
                        <label for="email" id="ariaLable" class="col-3 col-form-label">Email</label>
=======
                        <label for="email" class="col-3 col-form-label">Email <span class="aseriskField">*</span></label>
>>>>>>> f1cb947d
                        <div class="input-group col-xs-8">
                            <div class="input-group-addon">
                                <i class="glyphicon glyphicon-envelope"></i>
                            </div>
                            <input type="hidden" name="valid_email" id="valid_email" value="0"/>
                            <input class="form-control" type="text" id="email" name="email" required/>
                        </div>
                        <span class="msg error">Not a valid email address</span>
                        <span class="msg exists">Email already registered!</span>
                        <span class="msg success"></span>
                    </div>
                </div><!--Email Ends-->


                <!--Password-->
                <div class="form-group row">
                    <div class="col-xs-5">
                        <label for="password">Password <span class="aseriskField">*</span></label>
                        <div class="input-group col-xs-8">
                            <div class="input-group-addon">
                                <i class="glyphicon glyphicon-lock"></i>
                            </div>
<<<<<<< HEAD
                            <input type="password" class="form-control" id="InputPassword1" name="password"
                                   placeholder="Password" required/>
=======
                            <input type="password" class="form-control" id="password" name="password" placeholder="Password" required />
>>>>>>> f1cb947d
                        </div>
                    </div>
                </div><!--Password Ends-->

                <!--Network-->
                <div class="form-group row">
                    <div class="col-xs-5" data-toggle="tooltip" data-placement="left"
                         title="Multiple Networks to Network Admin or Cloud Admin only">
                        <label><i class="glyphicon glyphicon-signal"></i> Network <span class="aseriskField">*</span></label>
                        <div class="input-group col-xs-8">
                            <select name='network' id="network" class="form-control" multiple="multiple" size="5"
                                    required="required">
                                {% for network in networks %}
                                <option value="{{ network.id }}">{{ network.name }}</option>
                                {% endfor %}
                            </select>
                        </div>
                    </div>
                </div>  <!-- Network Ends -->

                <!--Permissions-->
                <div class="form-group column">
                    <div>
                        <label><i class="glyphicon glyphicon-ok-circle"> </i> Permission <span class="aseriskField">*</span></label>
                        <div class="row">
                            <div class="col-xs-5">
                                <select name="available_permissions" id="permissions_left" class="form-control"
                                        size="10"
                                        multiple="multiple" data-toggle="tooltip"
                                        title="Add/Remove the permissions for the user">
                                    {% for entry in permissions %}
                                    {% for values in entry %}
                                    <option value="{{ values.id }}">{{ values.name }}</option>
                                    {% endfor %}
                                    {% endfor %}
                                </select>
                            </div>
                            <div class="col-xs-2">
                                <div>&nbsp;</div>
                                <button type="button" id="lstview_rightAll" class="btn btn-default btn-block"><i
                                        class="glyphicon glyphicon-forward"></i></button>
                                <button type="button" id="lstview_rightSelected"
                                        class="btn btn-default btn-block"><i
                                        class="glyphicon glyphicon-chevron-right"></i></button>
                                <button type="button" id="lstview_leftSelected"
                                        class="btn btn-default btn-block"><i
                                        class="glyphicon glyphicon-chevron-left"></i></button>
                                <button type="button" id="lstview_leftAll" class="btn btn-default btn-block"><i
                                        class="glyphicon glyphicon-backward"></i></button>
                            </div>
                            <div class="col-xs-5">
                                <select name="permissions" id="permissions_right" class="form-control" size="10"
                                        multiple="multiple"></select>
                            </div>
                        </div>
                    </div>
                </div><!-- Permission Ends -->

                <!--div class="column">
                    <div>
                        <label>Permission</label>
                        <div class="row">
                            <div class="col-xs-10">
                                <table id="permissions_row" border="0" width="100%" cellpadding="5" cellspacing="0">
                                    <tr>
                                        <th>Modules</th>
                                        <th>Permissions&nbsp;</th>
                                    </tr>
                                    <tr>
                                        <td>Graphs</td>
                                        <td>
                                            <div class="form-check has-success col-xs-2">
                                              <label class="form-check-label">
                                                <input type="checkbox" class="form-check-input" id="checkboxSuccess" value="option1"> View
                                              </label>
                                            </div>
                                            <div class="form-check has-warning col-xs-2">
                                              <label class="form-check-label">
                                                <input type="checkbox" class="form-check-input" id="checkboxWarning" value="option1"> Download
                                              </label>
                                            </div>
                                        </td>
                                    </tr>
                                    <tr>
                                        <td>Reports</td>
                                        <td>
                                            <div class="form-check has-success col-xs-2">
                                              <label class="form-check-label">
                                                <input type="checkbox" class="form-check-input" id="checkboxSuccess" value="option1"> View
                                              </label>
                                            </div>
                                            <div class="form-check has-warning col-xs-2">
                                              <label class="form-check-label">
                                                <input type="checkbox" class="form-check-input" id="checkboxWarning" value="option1"> Download
                                              </label>
                                            </div>
                                        </td>
                                    </tr>
                                    <tr>
                                        <td>Towers</td>
                                        <td>
                                            <div class="form-check has-success col-xs-2">
                                              <label class="form-check-label">
                                                <input type="checkbox" class="form-check-input" id="checkboxSuccess" value="option1"> View
                                              </label>
                                            </div>
                                            <div class="form-check has-warning col-xs-2">
                                              <label class="form-check-label">
                                                <input type="checkbox" class="form-check-input" id="checkboxWarning" value="option1"> Add
                                              </label>
                                            </div>
                                            <div class="form-check has-danger col-xs-2">
                                              <label class="form-check-label">
                                                <input type="checkbox" class="form-check-input" id="checkboxDanger" value="option1"> Edit
                                              </label>
                                            </div>
                                            <div class="form-check has-danger col-xs-2">
                                              <label class="form-check-label">
                                                <input type="checkbox" class="form-check-input" id="checkboxDanger" value="option1"> Deregister
                                              </label>
                                            </div>
                                        </td>
                                    </tr>
                                    <tr>
                                        <td>Subscribers</td>                                        
                                        <td>
                                            <div class="form-check has-success col-xs-2">
                                              <label class="form-check-label">
                                                <input type="checkbox" class="form-check-input" id="checkboxSuccess" value="option1"> View
                                              </label>
                                            </div>
                                            <div class="form-check has-warning col-xs-2">
                                              <label class="form-check-label">
                                                <input type="checkbox" class="form-check-input" id="checkboxWarning" value="option1"> Edit
                                              </label>
                                            </div>
                                            <div class="form-check has-danger col-xs-2">
                                              <label class="form-check-label">
                                                <input type="checkbox" class="form-check-input" id="checkboxDanger" value="option1"> Deactivate
                                              </label>
                                            </div>
                                            <div class="form-check has-danger col-xs-2">
                                              <label class="form-check-label">
                                                <input type="checkbox" class="form-check-input" id="checkboxDanger" value="option1"> Adjust Credit
                                              </label>
                                            </div>
                                            <div class="form-check has-danger col-xs-2">
                                              <label class="form-check-label">
                                                <input type="checkbox" class="form-check-input" id="checkboxDanger" value="option1"> Send SMS
                                              </label>
                                            </div>
                                        </td>
                                    </tr>
                                    <tr>
                                        <td>SMS</td>
                                        <td>
                                            <div class="form-check has-success col-xs-2">
                                              <label class="form-check-label">
                                                <input type="checkbox" class="form-check-input" id="checkboxSuccess" value="option1"> Broadcast
                                              </label>
                                            </div>
                                        </td>
                                    </tr>
                                    <tr>
                                        <td>Network</td>
                                        <td>
                                            <div class="form-check has-success col-xs-2">
                                              <label class="form-check-label">
                                                <input type="checkbox" class="form-check-input" id="checkboxSuccess" value="option1"> View
                                              </label>
                                            </div>
                                            <div class="form-check has-warning col-xs-2">
                                              <label class="form-check-label">
                                                <input type="checkbox" class="form-check-input" id="checkboxWarning" value="option1"> Edit
                                              </label>
                                            </div>
                                        </td>
                                    </tr>

                                </table>
                            </div>
                        </div>
                    </div>
                </div>
                <div class="row">&nbsp;</div-->
                <div class="row">&nbsp;</div>

                <div class="btn-group" role="group" aria-label="Button group with nested dropdown">
<<<<<<< HEAD
                    <input type="submit" id="submit" class="btn btn-primary" value="Submit"/>
                </div>
=======
                    <input type="button" id="submit" class="btn btn-primary" value="Submit" />
                </div>                
>>>>>>> f1cb947d
            </form>

        </div>
    </div>
    <div class="row">&nbsp;</div>
    <div class="row">&nbsp;</div>
    <div class="row">&nbsp;</div>
</header>
{% endblock %}
{% block js %}
<script src="/static/js/dashboard/validator.js"></script>
<script>

    function changeRole(role) {
        if(role.value=='Network Admin'){
            document.getElementById('network').multiple = true;
        } else {
            document.getElementById('network').multiple = false;
        }
        $("#network").val('');
        if (role.value) {
            $.ajax({
                url: "/dashboard/user/management/permissions?role=" + role.value
            }).done(function(response) {
                moveAllItems('#permissions_right', '#permissions_left');

                $.each(response.permissions, function(key,val){

                    var left = $('#permissions_left option[value="'+val+'"]');
                    $('#permissions_right').append(left);

                    //var option_str = "<option value='"+val.id+"'>"+val.codename+"</option>";
                    //$('#permissions_right').append(option_str);

                });
            });
        } else {
            moveAllItems('#permissions_right', '#permissions_left');
        }
    }

    function moveItems(origin, dest) {
        $(origin).find(':selected').appendTo(dest);
    }

    function moveAllItems(origin, dest) {
        $(origin).children().appendTo(dest);
    }

    $(document).ready(function() {
        $("#permissions_row tr:odd").css("background", "#DAE4F0");
        $("#permissions_row tr:even").css("background", "#eee");

        // $('#user_form').validator().on('submit', function (e) {
            
        // });

        $('#lstview_rightSelected').click(function () {
            moveItems('#permissions_left', '#permissions_right');
        });

        $('#lstview_leftSelected').on('click', function () {
            moveItems('#permissions_right', '#permissions_left');
        });

        $('#lstview_leftAll').on('click', function () {
            moveAllItems('#permissions_right', '#permissions_left');
        });

        $('#lstview_rightAll').on('click', function () {
            moveAllItems('#permissions_left', '#permissions_right');
        });

        // Email validation

        $('form input[name="email"]').blur(function () {
        var email = $(this).val();
        var _changeInterval = null;
        var re = /[A-Z0-9._%+-]+@[A-Z0-9.-]+\.[A-Z]{2,4}/igm;
        if (re.test(email)) {
            $('.msg').hide();
            $('.success').show();
            $('.exists').hide();

            // Check if email exists...

            clearInterval(_changeInterval);
            _changeInterval = setInterval(function() {
                clearInterval(_changeInterval)
                console.log("checking if email exists...");
                $.ajax({
                    url: "/dashboard/user/management/checkuser?email=" + $('#email').val(),
                    //beforeSend: function(xhr) {
                    // xhr.setRequestHeader("X-CSRFToken", '{{ csrf_token }}');
                    //},
                }).done(function(response) {
                    $('#email').removeClass('form-control-success');
                    $('#email').removeClass('form-control-warning');
                    if(response.email_available) {
                        $('#valid_email').val(1);
                        $('#email').parent().parent().addClass('has-success');
                        $('#email').addClass('form-control-success');
                    } else {
                        $('#valid_email').val(0);
                        $('#email').parent().parent().addClass('has-warning');
                        $('#email').addClass('form-control-warning');
                        $('.exists').show();
                    }
                });
            }, 2000);

        } else {
            $('.msg').hide();
            $('.error').show();
            $('.exists').hide();
        }

        });


<<<<<<< HEAD
=======
        $('#user_form').validator();
        $('#submit').click(function(){
            if($('#role').val() && $('#email').val() && $('#password').val() && $('#permissions_right option').length && $('#network option:selected').length){
                var permissions = [];
                $.each($('#permissions_right option'), function(key, val) {
                    permissions.push($(val).val());
                });
                var networks = [];
                $.each($('#network option:selected'), function(key, val) {
                    networks.push($(val).val());
                });
                $.ajax({
                    url: "/dashboard/user/management",
                    type: 'POST',
                    beforeSend: function(xhr) {
                        xhr.setRequestHeader("X-CSRFToken", '{{ csrf_token }}');
                    },
                    data:{
                        role: $('#role').val(),
                        email: $('#email').val(),
                        password: $('#password').val(),
                        networks: networks.join(","),
                        permissions: permissions.join(",")
                    }
                }).done(function(response) {
                    window.location.href = '/dashboard/user/management';
                });
            } 
        });
  });


>>>>>>> f1cb947d
</script>

{% endblock %}<|MERGE_RESOLUTION|>--- conflicted
+++ resolved
@@ -70,21 +70,13 @@
                             <div class="input-group-addon">
                                 <i class="glyphicon glyphicon-user"></i>
                             </div>
-<<<<<<< HEAD
                             <select name="role" class="form-control" onchange="changeRole(this)" required>
                                 <option value="">-Select role-</option>
                                 {% for values in roles %}
                                 <option value="{{ values }}">{{ values }}</option>
                                 {% endfor %}
                             </select>
-=======
-                        <select name="role" id="role" class="form-control" onchange="changeRole(this)" required>
-                            <option value="">-Select role-</option>
-                            {% for values in roles %}
-                            <option value="{{ values }}">{{ values }}</option>
-                            {% endfor %}
-                        </select>
->>>>>>> f1cb947d
+
                         </div>
                     </div>
                 </div><!--Role Ends-->
@@ -93,11 +85,7 @@
                 <div class="form-group row">
                     <div class="col-xs-5" data-toggle="tooltip" data-placement="left"
                          title="Enter valid email address">
-<<<<<<< HEAD
-                        <label for="email" id="ariaLable" class="col-3 col-form-label">Email</label>
-=======
-                        <label for="email" class="col-3 col-form-label">Email <span class="aseriskField">*</span></label>
->>>>>>> f1cb947d
+                        <label for="email" id="ariaLable" class="col-3 col-form-label">Email <span class="aseriskField">*</span></label>
                         <div class="input-group col-xs-8">
                             <div class="input-group-addon">
                                 <i class="glyphicon glyphicon-envelope"></i>
@@ -120,12 +108,7 @@
                             <div class="input-group-addon">
                                 <i class="glyphicon glyphicon-lock"></i>
                             </div>
-<<<<<<< HEAD
-                            <input type="password" class="form-control" id="InputPassword1" name="password"
-                                   placeholder="Password" required/>
-=======
                             <input type="password" class="form-control" id="password" name="password" placeholder="Password" required />
->>>>>>> f1cb947d
                         </div>
                     </div>
                 </div><!--Password Ends-->
@@ -314,13 +297,8 @@
                 <div class="row">&nbsp;</div>
 
                 <div class="btn-group" role="group" aria-label="Button group with nested dropdown">
-<<<<<<< HEAD
-                    <input type="submit" id="submit" class="btn btn-primary" value="Submit"/>
-                </div>
-=======
                     <input type="button" id="submit" class="btn btn-primary" value="Submit" />
                 </div>                
->>>>>>> f1cb947d
             </form>
 
         </div>
@@ -440,9 +418,6 @@
 
         });
 
-
-<<<<<<< HEAD
-=======
         $('#user_form').validator();
         $('#submit').click(function(){
             if($('#role').val() && $('#email').val() && $('#password').val() && $('#permissions_right option').length && $('#network option:selected').length){
@@ -475,7 +450,6 @@
   });
 
 
->>>>>>> f1cb947d
 </script>
 
 {% endblock %}