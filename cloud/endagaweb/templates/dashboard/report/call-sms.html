{% extends "dashboard/layout.html" %}
{% comment %}
Copyright (c) 2016-present, Facebook, Inc.
All rights reserved.

This source code is licensed under the BSD-style license found in the
LICENSE file in the root directory of this source tree. An additional grant
of patent rights can be found in the PATENTS file in the same directory.
{% endcomment %}
{% load apptags %}
{% load humanize %}
{% load crispy_forms_tags %}


{% block title %}
    {% tmpl_const "SITENAME" %} | Report
    {% if report_summary  %}
        | "{{ report_summary }}"
    {% endif %}
{% endblock %}

{% block pagestyle %}
<link rel="stylesheet" href="https://cdnjs.cloudflare.com/ajax/libs/nvd3/1.1.13-beta/nv.d3.min.css">
<link rel="stylesheet" href="https://cdnjs.cloudflare.com/ajax/libs/bootstrap-datetimepicker/4.14.30/css/bootstrap-datetimepicker.min.css">
<link rel="stylesheet" href="https://cdn.datatables.net/1.10.15/css/jquery.dataTables.min.css" type="text/css"/>

<style type="text/css">
  .nv-label, .nv-legend-text {
    text-transform: capitalize;
  }
</style>

{% endblock %}

{% block content %}
    {% include "dashboard/report/header.html" with header='Call & SMS' %}

    <div class='row'>
        {% include "dashboard/report/nav.html" with active_tab='call_sms' %}

        <div class='content col-xs-12 col-sm-10 col-md-10'>

            {% include "dashboard/report/filter.html" with action_url='/dashboard/reports/calls' %}
            {% if network_has_activity %}
            <div class="row">
              <div id='call-number-chart'></div>
            </div>
            <div class="row">
              <div id='call-minutes-chart'></div>
            </div>
            <div class="row">
              <div id='sms-usage-chart'></div>
            </div>

            <div class="row">
                {% include 'dashboard/timezone-notice.html' %}
            </div>
            {% else %}
                <p>There is no network activity to display.</p>
            {% endif %}
            <canvas id="canvas" width="1000" height="500" style="display: none;"></canvas>

<<<<<<< HEAD
            <!--button id="export">svg to png</button>
            <svg id="demo_svg"></svg-->

=======
>>>>>>> d289f6ef
        </div> <!-- /.col-md-4 -->
    </div>
{% endblock %}


{% block js %}
{% if network_has_activity %}
<script>
  $(function() {
    setTimeout(function() {
      $('.timezone-notice').fadeIn(500);
    }, 800);
  });
  $("#save-btn").click(function() {
      $("#call-number-chart").get(0).toBlob(function(blob) {
        saveAs(blob, "call-number-chart.png");
    });
});
</script>
<script src="https://cdnjs.cloudflare.com/ajax/libs/react/0.12.2/react.min.js"></script>
<script src="https://cdnjs.cloudflare.com/ajax/libs/react/0.12.2/JSXTransformer.js"></script>
<script src="https://cdnjs.cloudflare.com/ajax/libs/d3/3.1.5/d3.min.js"></script>
<script src="https://cdnjs.cloudflare.com/ajax/libs/nvd3/1.1.13-beta/nv.d3.min.js"></script>
<script src="https://cdnjs.cloudflare.com/ajax/libs/moment.js/2.9.0/moment.min.js"></script>
<script src="https://cdnjs.cloudflare.com/ajax/libs/bootstrap-datetimepicker/4.14.30/js/bootstrap-datetimepicker.min.js"></script>
<script src="https://cdn.datatables.net/1.10.15/js/jquery.dataTables.min.js"></script>
<script type="text/jsx" src="/static/js/dashboard/report-chart-components.js"></script>
<script type="text/jsx">
  var currentTimeEpoch = {{ current_time_epoch }};
  var timezoneOffset = {{ timezone_offset }};
  {% if 'Number of Calls' in reports %}
  React.render(
    <TimeseriesChartWithButtonsAndDatePickers
      title='Number of Calls'
      chartID='call-chart'
      statTypes='free_call,oustside_call,local_call,local_recv_call,incoming_call,error_call'
      level='{{ level }}'
      levelID='{{ level_id }}'
      aggregation='count'
      yAxisLabel='numbers of calls'
      currentTimeEpoch={currentTimeEpoch}
      timezoneOffset={timezoneOffset}
      tooltipUnits='s of'
      chartType='pie-chart'
    />,
    document.getElementById('call-number-chart')
  );
  {% endif %}
  {% if 'Number of Minutes' in reports %}

  React.render(
    <TimeseriesChartWithButtonsAndDatePickers
      title='Minutes of Calls'
      chartID='data-chart'
      statTypes='free_call,oustside_call,local_call,local_recv_call,incoming_call,error_call'
      level='{{ level }}'
      levelID='{{ level_id }}'
      aggregation='duration'
      yAxisLabel='minutes of call'
      currentTimeEpoch={currentTimeEpoch}
      timezoneOffset={timezoneOffset}
      tooltipUnits='s of'
      chartType='pie-chart'
    />,
    document.getElementById('call-minutes-chart')
  );

  {% endif %}
  {% if 'Total Usage' in reports %}

  React.render(
    <TimeseriesChartWithButtonsAndDatePickers
      title='SMS usage'
      chartID='sms-chart'
      statTypes='local_sms,local_recv_sms,outside_sms,incoming_sms,free_sms,error_sms'
      level='{{ level }}'
      levelID='{{ level_id }}'
      aggregation='count'
      yAxisLabel='number of SMS'
      currentTimeEpoch={currentTimeEpoch}
      timezoneOffset={timezoneOffset}
      tooltipUnits=''
      chartType='pie-chart'
    />,
    document.getElementById('sms-usage-chart')
  );
  {% endif %}

</script>
<script type="text/javascript">
function setloading() {
  var $btn = $('#submit').button().button('loading');
}
$(document).ready(function() {
  $('input[type=radio][name="level"]').change(function() {
    if (this.value == 'tower') {
        $('#bts_list').show();
    } else {
      $('#bts_list').hide();
    }
  });
<<<<<<< HEAD




// ---------------------------------------------------- //
/*
  //var btn = document.querySelector('button');
  var btn = document.getElementById('export');
  //var svg = document.querySelector('svg');
  var svg = document.getElementById('demo_svg');
  var canvas = document.querySelector('canvas');

  function triggerDownload (imgURI) {
    console.log("triggerDownload ==========");
    var evt = new MouseEvent('click', {
      view: window,
      bubbles: false,
      cancelable: true
    });

    var a = document.createElement('a');
    a.setAttribute('download', 'MY_COOL_IMAGE.png');
    a.setAttribute('href', imgURI);
    a.setAttribute('target', '_blank');

    a.dispatchEvent(evt);
  }

  btn.addEventListener('click', function () {
    console.log("addEventListener ==========");
    var canvas = document.getElementById('canvas');
    var ctx = canvas.getContext('2d');
    console.log(svg);
    var data = (new XMLSerializer()).serializeToString(svg);
    var DOMURL = window.URL || window.webkitURL || window;

    var img = new Image();
    var svgBlob = new Blob([data], {type: 'image/svg+xml;charset=utf-8'});
    var url = DOMURL.createObjectURL(svgBlob);

    img.onload = function () {
      ctx.drawImage(img, 0, 0);
      DOMURL.revokeObjectURL(url);

      var imgURI = canvas
          .toDataURL('image/png')
          .replace('image/png', 'image/octet-stream');

      triggerDownload(imgURI);
    };

    img.src = url;
  });
*/

=======
>>>>>>> d289f6ef
});
</script>

{% endif %}

{% endblock %}<|MERGE_RESOLUTION|>--- conflicted
+++ resolved
@@ -60,12 +60,8 @@
             {% endif %}
             <canvas id="canvas" width="1000" height="500" style="display: none;"></canvas>
 
-<<<<<<< HEAD
             <!--button id="export">svg to png</button>
             <svg id="demo_svg"></svg-->
-
-=======
->>>>>>> d289f6ef
         </div> <!-- /.col-md-4 -->
     </div>
 {% endblock %}
@@ -167,64 +163,6 @@
       $('#bts_list').hide();
     }
   });
-<<<<<<< HEAD
-
-
-
-
-// ---------------------------------------------------- //
-/*
-  //var btn = document.querySelector('button');
-  var btn = document.getElementById('export');
-  //var svg = document.querySelector('svg');
-  var svg = document.getElementById('demo_svg');
-  var canvas = document.querySelector('canvas');
-
-  function triggerDownload (imgURI) {
-    console.log("triggerDownload ==========");
-    var evt = new MouseEvent('click', {
-      view: window,
-      bubbles: false,
-      cancelable: true
-    });
-
-    var a = document.createElement('a');
-    a.setAttribute('download', 'MY_COOL_IMAGE.png');
-    a.setAttribute('href', imgURI);
-    a.setAttribute('target', '_blank');
-
-    a.dispatchEvent(evt);
-  }
-
-  btn.addEventListener('click', function () {
-    console.log("addEventListener ==========");
-    var canvas = document.getElementById('canvas');
-    var ctx = canvas.getContext('2d');
-    console.log(svg);
-    var data = (new XMLSerializer()).serializeToString(svg);
-    var DOMURL = window.URL || window.webkitURL || window;
-
-    var img = new Image();
-    var svgBlob = new Blob([data], {type: 'image/svg+xml;charset=utf-8'});
-    var url = DOMURL.createObjectURL(svgBlob);
-
-    img.onload = function () {
-      ctx.drawImage(img, 0, 0);
-      DOMURL.revokeObjectURL(url);
-
-      var imgURI = canvas
-          .toDataURL('image/png')
-          .replace('image/png', 'image/octet-stream');
-
-      triggerDownload(imgURI);
-    };
-
-    img.src = url;
-  });
-*/
-
-=======
->>>>>>> d289f6ef
 });
 </script>
 
