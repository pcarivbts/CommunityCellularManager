<div class="row panel">
    <div class="container-fluid">
        <form action="{{ action_url }}" class="form-horizontal"
              method="post" role="form" onsubmit="setloading()">
            {% csrf_token %}
            <div class="form-group col-xs-12">
                {% for key, values in report_list.items %}
                   <span class="label label-default">{{ key }}</span>
                {% for report in values %}
                <label class="checkbox checkbox-inline">
                    <input id="checkbox" type="checkbox" name="reports"
                           value="{{ report }}" {% if report in reports %}
                           checked="checked" {% endif %}>{{ report }}
                </label>
                {% endfor %}
                <div></div>
                {% endfor %}
            </div>
<<<<<<< HEAD
            <div class="form-group col-xs-12" id="bts_list" {% if not level_id %} style="display: none;" {% endif %}> 
                <div class="col-xs-5"> 
                    <label for="id_keyword" 
                       class="control-label">Tower</label>
                    <select name="level_id"> 
                      <option value=""> -- Select Tower --</option> 
                      {% if towers %} 
                        {% for tower in towers %} 
                        {% if tower.id == level_id and level == 'tower' %} 
                        <option value="{{ tower.id }}" selected="selected">{{ tower.nickname }} ( {{tower.uuid}} )</option> 
                        {% else %} 
                        <option value="{{ tower.id }}">{{ tower.nickname }} ( {{tower.uuid}} )</option> 
                        {% endif %} 
                        {% endfor %} 
=======
            <div class="form-group col-xs-12" id="bts_list" {% if not level_id %} style="display: none;" {% endif %}>
                <div class="col-xs-5">
                    <label class="control-label">Tower</label>
                    <select name="level_id">
                      <option value="">All Towers</option>
                      {% if towers %} 
                        {% for tower in towers %} 
                        {% if tower.id == level_id and level == 'tower' %}
                        <option value="{{ tower.id }}" selected="selected">{{ tower.nickname }} ( {{tower.uuid}} )</option>
                        {% else %} 
                        <option value="{{ tower.id }}">{{ tower.nickname }} ( {{tower.uuid}} )</option>
                        {% endif %}
                        {% endfor %}
>>>>>>> 814e7b9a
                      {% endif %} 
                    </select> 
                    
                </div> 
                <div class="col-xs-3">
                    <button id="submit" type="submit" name="submit" value="Filter"
                            class="btn btn-primary col-xs-4">Filter
                    </button>
                </div>
            </div> 
            
        </form>
    </div>
</div><|MERGE_RESOLUTION|>--- conflicted
+++ resolved
@@ -16,22 +16,6 @@
                 <div></div>
                 {% endfor %}
             </div>
-<<<<<<< HEAD
-            <div class="form-group col-xs-12" id="bts_list" {% if not level_id %} style="display: none;" {% endif %}> 
-                <div class="col-xs-5"> 
-                    <label for="id_keyword" 
-                       class="control-label">Tower</label>
-                    <select name="level_id"> 
-                      <option value=""> -- Select Tower --</option> 
-                      {% if towers %} 
-                        {% for tower in towers %} 
-                        {% if tower.id == level_id and level == 'tower' %} 
-                        <option value="{{ tower.id }}" selected="selected">{{ tower.nickname }} ( {{tower.uuid}} )</option> 
-                        {% else %} 
-                        <option value="{{ tower.id }}">{{ tower.nickname }} ( {{tower.uuid}} )</option> 
-                        {% endif %} 
-                        {% endfor %} 
-=======
             <div class="form-group col-xs-12" id="bts_list" {% if not level_id %} style="display: none;" {% endif %}>
                 <div class="col-xs-5">
                     <label class="control-label">Tower</label>
@@ -45,7 +29,6 @@
                         <option value="{{ tower.id }}">{{ tower.nickname }} ( {{tower.uuid}} )</option>
                         {% endif %}
                         {% endfor %}
->>>>>>> 814e7b9a
                       {% endif %} 
                     </select> 
                     
@@ -55,8 +38,8 @@
                             class="btn btn-primary col-xs-4">Filter
                     </button>
                 </div>
-            </div> 
-            
+            </div>
         </form>
+        <canvas id="canvas" width="1200" height="400" style="display: none;"></canvas>
     </div>
 </div>