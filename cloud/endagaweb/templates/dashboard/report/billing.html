--- conflicted
+++ resolved
@@ -57,7 +57,7 @@
             {% if 'Loader' in reports %}
             <div class="row">
               <div id="loader">
-                {% include "dashboard/report/waterfall.html" with title="Waterfall - Loader" %} 
+                {% include "dashboard/report/waterfall.html" with title="Waterfall - Loader" %}
               </div>
             </div>
             {% endif %}
@@ -65,7 +65,7 @@
             <div class="row">&nbsp;</div>
             <div class="row">
               <div id="reload_rate">
-                {% include "dashboard/report/waterfall.html" with title="Waterfall - Reload Rate" %} 
+                {% include "dashboard/report/waterfall.html" with title="Waterfall - Reload Rate" %}
               </div>
             </div>
             {% endif %}
@@ -73,7 +73,7 @@
             <div class="row">&nbsp;</div>
             <div class="row">
               <div id="reload_amount">
-                {% include "dashboard/report/waterfall.html" with title="Waterfall - Reload Amount" %} 
+                {% include "dashboard/report/waterfall.html" with title="Waterfall - Reload Amount" %}
               </div>
             </div>
             {% endif %}
@@ -81,7 +81,7 @@
             <div class="row">&nbsp;</div>
             <div class="row">
               <div id="reload_transaction">
-                {% include "dashboard/report/waterfall.html" with title="Waterfall - Reload Transaction" %} 
+                {% include "dashboard/report/waterfall.html" with title="Waterfall - Reload Transaction" %}
               </div>
             </div>
             {% endif %}
@@ -89,7 +89,7 @@
             <div class="row">&nbsp;</div>
             <div class="row">
               <div id="average_frequency">
-                {% include "dashboard/report/waterfall.html" with title="Waterfall - Average Frequency" %} 
+                {% include "dashboard/report/waterfall.html" with title="Waterfall - Average Frequency" %}
               </div>
             </div>
             {% endif %}
@@ -230,12 +230,8 @@
     />,
     document.getElementById('billing-waterfall-summary-chart')
   );
-<<<<<<< HEAD
-{% endif %}
-
-=======
-  {% endif %}
-  {% if 'Top Up Report' in reports %}
+{% endif %}
+{% if 'Top Up Report' in reports %}
   React.render(
   <TimeseriesChartWithButtonsAndDatePickers
     title='Top Up Report'
@@ -281,21 +277,20 @@
   document.getElementById('top-up-subscriber-chart')
 );
   {% endif %}
->>>>>>> a1707369
 </script>
 <script type="text/javascript">
 function setloading() {
   var $btn = $('#submit').button().button('loading');
 }
 function renderTable(reportId) {
-  
+
   var secondsMap = {
     'month': 30 * 24 * 60 * 60,
     'year': 365 * 24 * 60 * 60,
   };
   var currentTimeEpoch = {{ current_time_epoch }};
   var endTimeEpoch = currentTimeEpoch - secondsMap['year'];
-  
+
   var formattedDate = moment.unix(currentTimeEpoch).format('YYYY-MM-DD');
   var formattedFromDate = moment.unix(endTimeEpoch).format('YYYY-MM-DD');
 
@@ -325,7 +320,7 @@
     };
     var endpoint = '/api/v1/stats/{{ level }}';
     $.get(endpoint, queryParams, function(data) {
-      
+
       var tableHeader = data['results'][0]['values']['header'];
       var tableData = data['results'][0]['values']['data'];
 
@@ -350,13 +345,13 @@
 
 }
 $(document).ready(function() {
-  
+
   renderTable('loader');
   renderTable('reload_rate');
   renderTable('reload_amount');
   renderTable('reload_transaction');
   renderTable('average_frequency');
-  
+
 });
 </script>
 
