---
# Copyright (c) 2016-present, Facebook, Inc.
# All rights reserved.
#
# This source code is licensed under the BSD-style license found in the
# LICENSE file in the root directory of this source tree. An additional grant
# of patent rights can be found in the PATENTS file in the same directory.

- hosts: db
  become: true
  vars:
    db_name: endagaweb_dev
    db_user: endaga_dev
    db_password: endaga_dev
    ansible_ssh_pipelining: true
  environment:
    LANG: en_US.UTF-8
    LANGUAGE: en_US
    LC_CTYPE: en_US.UTF-8
    LC_NUMERIC: en_US.UTF-8
    LC_TIME: en_US.UTF-8
    LC_COLLATE: en_US.UTF-8
    LC_MONETARY: en_US.UTF-8
    LC_MESSAGES: en_US.UTF-8
    LC_PAPER: en_US.UTF-8
    LC_NAME: en_US.UTF-8
    LC_ADDRESS: en_US.UTF-8
    LC_TELEPHONE: en_US.UTF-8
    LC_MEASUREMENT: en_US.UTF-8
    LC_IDENTIFICATION: en_US.UTF-8
  tasks:
    - name: Add all the packages needed for operation
      apt: pkg={{ item }} state=present update_cache=yes
      with_items:
          - postgresql
          - postgresql-contrib
          - postgresql-9.3-postgis-2.1 
          - libpq-dev
          - python-psycopg2

    - name: Add Endaga DB
<<<<<<< HEAD
      #sudo_user: postgres
      become: true
=======
>>>>>>> c7903d54
      become_user: postgres
      postgresql_db: name={{ db_name }} state=present

    - name: Add Endaga DB user
<<<<<<< HEAD
      #sudo_user: postgres
      become: true
=======
>>>>>>> c7903d54
      become_user: postgres
      postgresql_user: db={{ db_name }} name={{ db_user }} password={{ db_password }} priv=ALL role_attr_flags=CREATEDB

    - name: Add postgis support
<<<<<<< HEAD
      #sudo_user: postgres
      become: true
=======
>>>>>>> c7903d54
      become_user: postgres
      postgresql_ext: name=postgis db={{ db_name }}

    - name: Enable postgres support
<<<<<<< HEAD
      #sudo_user: postgres
      become: true
=======
>>>>>>> c7903d54
      become_user: postgres
      shell: psql -d template1 -c "CREATE EXTENSION IF NOT EXISTS postgis;"

    - name: Listen for remote connections
      lineinfile: dest=/etc/postgresql/9.3/main/postgresql.conf regexp="listen_address" line="listen_addresses = '*'" state=present

    - name: Allow remote hosts to connect using password auth
      lineinfile: dest=/etc/postgresql/9.3/main/pg_hba.conf regexp="0.0.0.0" line="host all all 0.0.0.0/0 md5" state=present

    - name: Restart Postgres
      service: name=postgresql state=restarted<|MERGE_RESOLUTION|>--- conflicted
+++ resolved
@@ -39,38 +39,18 @@
           - python-psycopg2
 
     - name: Add Endaga DB
-<<<<<<< HEAD
-      #sudo_user: postgres
-      become: true
-=======
->>>>>>> c7903d54
       become_user: postgres
       postgresql_db: name={{ db_name }} state=present
 
     - name: Add Endaga DB user
-<<<<<<< HEAD
-      #sudo_user: postgres
-      become: true
-=======
->>>>>>> c7903d54
       become_user: postgres
       postgresql_user: db={{ db_name }} name={{ db_user }} password={{ db_password }} priv=ALL role_attr_flags=CREATEDB
 
     - name: Add postgis support
-<<<<<<< HEAD
-      #sudo_user: postgres
-      become: true
-=======
->>>>>>> c7903d54
       become_user: postgres
       postgresql_ext: name=postgis db={{ db_name }}
 
     - name: Enable postgres support
-<<<<<<< HEAD
-      #sudo_user: postgres
-      become: true
-=======
->>>>>>> c7903d54
       become_user: postgres
       shell: psql -d template1 -c "CREATE EXTENSION IF NOT EXISTS postgis;"
 
